#![cfg(test)]

use super::*;

use crate::{self as pallet_dkg_proposals};
use frame_support::{
	assert_ok, ord_parameter_types, parameter_types,
	traits::{GenesisBuild, OnFinalize, OnInitialize},
	PalletId,
};
use frame_system::{self as system};
pub use pallet_balances;
use sp_core::{sr25519::Signature, H256, ecdsa};
use sp_runtime::{
	app_crypto::{ecdsa::Public, sr25519},
	testing::{Header, TestXt},
	traits::{
		AccountIdConversion, BlakeTwo256, ConvertInto, Extrinsic as ExtrinsicT, IdentifyAccount,
		IdentityLookup, OpaqueKeys, Verify,
	},
	Permill,
};

use dkg_runtime_primitives::crypto::AuthorityId as DKGId;

type UncheckedExtrinsic = frame_system::mocking::MockUncheckedExtrinsic<Test>;
type Block = frame_system::mocking::MockBlock<Test>;

sp_runtime::impl_opaque_keys! {
	pub struct MockSessionKeys {
		pub dkg: DKGMetadata,
	}
}

// Configure a mock runtime to test the pallet.
frame_support::construct_runtime!(
	pub enum Test where
		Block = Block,
		NodeBlock = Block,
		UncheckedExtrinsic = UncheckedExtrinsic,
	{
		System: frame_system::{Pallet, Call, Config, Storage, Event<T>},
		Timestamp: pallet_timestamp::{Pallet, Call, Storage, Inherent},
		Balances: pallet_balances::{Pallet, Call, Storage, Event<T>},
		CollatorSelection: pallet_collator_selection::{Pallet, Call, Storage, Event<T>, Config<T>},
		Session: pallet_session::{Pallet, Call, Storage, Event, Config<T>},
		DKGMetadata: pallet_dkg_metadata::{Pallet, Call, Config<T>, Event<T>, Storage},
		Aura: pallet_aura::{Pallet, Storage, Config<T>},
		DKGProposals: pallet_dkg_proposals::{Pallet, Call, Storage, Event<T>},
		DKGProposalHandler: pallet_dkg_proposal_handler::{Pallet, Call, Storage, Event<T>},
	}
);

parameter_types! {
	pub const BlockHashCount: u64 = 250;
	pub const SS58Prefix: u8 = 42;
}

type AccountId = <<Signature as Verify>::Signer as IdentifyAccount>::AccountId;

impl system::Config for Test {
	type AccountData = pallet_balances::AccountData<u64>;
	type AccountId = AccountId;
	type BaseCallFilter = frame_support::traits::Everything;
	type BlockHashCount = BlockHashCount;
	type BlockLength = ();
	type BlockNumber = u64;
	type BlockWeights = ();
	type Call = Call;
	type DbWeight = ();
	type Event = Event;
	type Hash = H256;
	type Hashing = BlakeTwo256;
	type Header = Header;
	type Index = u64;
	type Lookup = IdentityLookup<Self::AccountId>;
	type OnKilledAccount = ();
	type OnNewAccount = ();
	type OnSetCode = ();
	type Origin = Origin;
	type PalletInfo = PalletInfo;
	type SS58Prefix = SS58Prefix;
	type SystemWeightInfo = ();
	type Version = ();
	type MaxConsumers = frame_support::traits::ConstU32<16>;
}

parameter_types! {
	pub const ExistentialDeposit: u64 = 1;
}

ord_parameter_types! {
	pub const One: u64 = 1;
}

impl pallet_balances::Config for Test {
	type AccountStore = System;
	type Balance = u64;
	type DustRemoval = ();
	type Event = Event;
	type ExistentialDeposit = ExistentialDeposit;
	type MaxLocks = ();
	type MaxReserves = ();
	type ReserveIdentifier = [u8; 8];
	type WeightInfo = ();
}

parameter_types! {
	pub const ChainIdentifier: ChainIdType<u32> = ChainIdType::Substrate(5);
	pub const ProposalLifetime: u64 = 50;
	pub const DKGAccountId: PalletId = PalletId(*b"dw/dkgac");
}

type Extrinsic = TestXt<Call, ()>;

impl frame_system::offchain::SigningTypes for Test {
	type Public = <Signature as Verify>::Signer;
	type Signature = Signature;
}

impl<LocalCall> frame_system::offchain::SendTransactionTypes<LocalCall> for Test
where
	Call: From<LocalCall>,
{
	type OverarchingCall = Call;
	type Extrinsic = Extrinsic;
}

impl<LocalCall> frame_system::offchain::CreateSignedTransaction<LocalCall> for Test
where
	Call: From<LocalCall>,
{
	fn create_transaction<C: frame_system::offchain::AppCrypto<Self::Public, Self::Signature>>(
		call: Call,
		_public: <Signature as Verify>::Signer,
		_account: AccountId,
		nonce: u64,
	) -> Option<(Call, <Extrinsic as ExtrinsicT>::SignaturePayload)> {
		Some((call, (nonce, ())))
	}
}

impl pallet_dkg_metadata::Config for Test {
	type DKGId = DKGId;
	type Event = Event;
	type OnAuthoritySetChangeHandler = DKGProposals;
	type OnDKGPublicKeyChangeHandler = ();
	type OffChainAuthId = dkg_runtime_primitives::offchain::crypto::OffchainAuthId;
	type NextSessionRotation = pallet_session::PeriodicSessions<Period, Offset>;
	type RefreshDelay = RefreshDelay;
	type TimeToRestart = TimeToRestart;
	type ProposalHandler = ();
}

pub const MILLISECS_PER_BLOCK: u64 = 10000;
pub const SLOT_DURATION: u64 = MILLISECS_PER_BLOCK;

parameter_types! {
	pub const MinimumPeriod: u64 = SLOT_DURATION / 2;
	pub const RefreshDelay: Permill = Permill::from_percent(90);
	pub const TimeToRestart: u64 = 3;
}

impl pallet_timestamp::Config for Test {
	type MinimumPeriod = MinimumPeriod;
	type Moment = u64;
	type OnTimestampSet = Aura;
	type WeightInfo = ();
}

impl pallet_aura::Config for Test {
	type AuthorityId = sp_consensus_aura::sr25519::AuthorityId;
	type DisabledValidators = ();
	type MaxAuthorities = MaxAuthorities;
}

parameter_types! {
	pub const Period: u32 = 10;
	pub const Offset: u32 = 0;
	pub const MaxAuthorities: u32 = 100_000;
}

impl pallet_session::Config for Test {
	type Event = Event;
	type ValidatorId = AccountId;
	type ValidatorIdOf = ConvertInto;
	type ShouldEndSession = pallet_session::PeriodicSessions<Period, Offset>;
	type NextSessionRotation = pallet_session::PeriodicSessions<Period, Offset>;
	type SessionManager = CollatorSelection;
	type SessionHandler = <MockSessionKeys as OpaqueKeys>::KeyTypeIdProviders;
	type Keys = MockSessionKeys;
	type WeightInfo = ();
}

parameter_types! {
	pub const PotId: PalletId = PalletId(*b"PotStake");
	pub const MaxCandidates: u32 = 1000;
	pub const MinCandidates: u32 = 0;
	pub const MaxInvulnerables: u32 = 100;
}

impl pallet_collator_selection::Config for Test {
	type Event = Event;
	type Currency = Balances;
	type UpdateOrigin = frame_system::EnsureRoot<Self::AccountId>;
	type PotId = PotId;
	type MaxCandidates = MaxCandidates;
	type MinCandidates = MinCandidates;
	type MaxInvulnerables = MaxInvulnerables;
	// should be a multiple of session or things will get inconsistent
	type KickThreshold = Period;
	type ValidatorId = <Self as frame_system::Config>::AccountId;
	type ValidatorIdOf = pallet_collator_selection::IdentityCollator;
	type ValidatorRegistration = Session;
	type WeightInfo = ();
}

impl pallet_dkg_proposal_handler::Config for Test {
	type Event = Event;
	type ChainId = u32;
	type OffChainAuthId = dkg_runtime_primitives::offchain::crypto::OffchainAuthId;
	type MaxSubmissionsPerBatch = frame_support::traits::ConstU16<100>;
	type WeightInfo = ();
}

impl pallet_dkg_proposals::Config for Test {
	type AdminOrigin = frame_system::EnsureRoot<Self::AccountId>;
	type DKGAuthorityToMerkleLeaf = DKGEcdsaToEthereum;
	type DKGId = DKGId;
	type ChainId = u32;
	type ChainIdentifier = ChainIdentifier;
	type Event = Event;
	type NextSessionRotation = ParachainStaking;
	type Proposal = Vec<u8>;
	type ProposalLifetime = ProposalLifetime;
	type ProposalHandler = DKGProposalHandler;
	type WeightInfo = ();
}

pub fn mock_dkg_id(id: u8) -> DKGId {
	DKGId::from(Public::from_raw([id; 33]))
}

pub fn mock_pub_key(id: u8) -> AccountId {
	sr25519::Public::from_raw([id; 32])
}

pub fn mock_ecdsa_key(id: u8) -> Vec<u8> {
	DKGEcdsaToEthereum::convert(ecdsa::Public::from_raw([id; 33]).into())
}

pub(crate) fn roll_to(n: u64) {
	while System::block_number() < n {
		Balances::on_finalize(System::block_number());
		CollatorSelection::on_finalize(System::block_number());
		Session::on_finalize(System::block_number());
		Aura::on_finalize(System::block_number());
		System::on_finalize(System::block_number());
		System::set_block_number(System::block_number() + 1);
		System::on_initialize(System::block_number());
		Timestamp::on_initialize(System::block_number());
		Balances::on_initialize(System::block_number());
		CollatorSelection::on_initialize(System::block_number());
		Session::on_initialize(System::block_number());
		Aura::on_initialize(System::block_number());
	}

	Session::rotate_session();
}

pub fn dkg_session_keys(dkg_keys: DKGId) -> MockSessionKeys {
	MockSessionKeys { dkg: dkg_keys }
}

// pub const BRIDGE_ID: u64 =
pub const PROPOSER_A: u8 = 1;
pub const PROPOSER_B: u8 = 2;
pub const PROPOSER_C: u8 = 3;
pub const PROPOSER_D: u8 = 4;
pub const SMALL_BALANCE: u64 = 100_000;
pub const ENDOWED_BALANCE: u64 = 100_000_000;
pub const TEST_THRESHOLD: u32 = 2;

pub struct ExtBuilder;

impl ExtBuilder {
	pub fn build() -> sp_io::TestExternalities {
		let dkg_id = PalletId(*b"dw/dkgac").into_account();
		let mut t = frame_system::GenesisConfig::default().build_storage::<Test>().unwrap();
		pallet_balances::GenesisConfig::<Test> { balances: vec![(dkg_id, ENDOWED_BALANCE)] }
			.assimilate_storage(&mut t)
			.unwrap();
		let mut ext = sp_io::TestExternalities::new(t);
		ext.execute_with(|| System::set_block_number(1));
		ext
	}

	pub fn with_genesis_collators() -> sp_io::TestExternalities {
		let mut t = frame_system::GenesisConfig::default().build_storage::<Test>().unwrap();
		let candidates = vec![
			(mock_pub_key(PROPOSER_A), mock_dkg_id(PROPOSER_A), 1000),
			(mock_pub_key(PROPOSER_B), mock_dkg_id(PROPOSER_B), 1000),
			(mock_pub_key(PROPOSER_C), mock_dkg_id(PROPOSER_C), 1000),
			(mock_pub_key(PROPOSER_D), mock_dkg_id(PROPOSER_D), 1000),
		];
		pallet_balances::GenesisConfig::<Test> {
			balances: vec![
<<<<<<< HEAD
				(mock_pub_key(0), ENDOWED_BALANCE),
				(mock_pub_key(1), ENDOWED_BALANCE),
				(mock_pub_key(2), ENDOWED_BALANCE),
				(mock_pub_key(3), ENDOWED_BALANCE),
				(mock_pub_key(4), ENDOWED_BALANCE),
=======
				(dkg_id, ENDOWED_BALANCE),
				(mock_pub_key(PROPOSER_A), ENDOWED_BALANCE),
				(mock_pub_key(PROPOSER_B), ENDOWED_BALANCE),
				(mock_pub_key(PROPOSER_C), ENDOWED_BALANCE),
				(mock_pub_key(PROPOSER_D), ENDOWED_BALANCE),
>>>>>>> 93711e54
			],
		}
		.assimilate_storage(&mut t)
		.unwrap();

		pallet_collator_selection::GenesisConfig::<Test> {
			invulnerables: vec![
				mock_pub_key(PROPOSER_A),
				mock_pub_key(PROPOSER_B),
				mock_pub_key(PROPOSER_C),
			],
			candidacy_bond: SMALL_BALANCE,
			desired_candidates: 4,
		}
		.assimilate_storage(&mut t)
		.unwrap();

		pallet_session::GenesisConfig::<Test> {
			keys: candidates
				.iter()
				.cloned()
				.map(|(acc, dkg, _)| {
					(
						acc.clone(),           // account id
						acc.clone(),           // validator id
						dkg_session_keys(dkg), // session keys
					)
				})
				.collect(),
		}
		.assimilate_storage(&mut t)
		.unwrap();

		let mut ext = sp_io::TestExternalities::new(t);
		ext.execute_with(|| {
			let _ =
				CollatorSelection::register_as_candidate(Origin::signed(mock_pub_key(PROPOSER_D)));
			System::set_block_number(1);
		});
		ext
	}
}

pub fn new_test_ext() -> sp_io::TestExternalities {
	ExtBuilder::build()
}

pub fn new_test_ext_initialized(
	src_id: ChainIdType<<Test as pallet::Config>::ChainId>,
	r_id: ResourceId,
	resource: Vec<u8>,
) -> sp_io::TestExternalities {
	let mut t = ExtBuilder::build();
	t.execute_with(|| {
		// Set and check threshold
		assert_ok!(DKGProposals::set_threshold(Origin::root(), TEST_THRESHOLD));
		assert_eq!(DKGProposals::proposer_threshold(), TEST_THRESHOLD);
		// Add proposers
		assert_ok!(DKGProposals::add_proposer(Origin::root(), mock_pub_key(PROPOSER_A), mock_ecdsa_key(PROPOSER_A)));
		assert_ok!(DKGProposals::add_proposer(Origin::root(), mock_pub_key(PROPOSER_B), mock_ecdsa_key(PROPOSER_B)));
		assert_ok!(DKGProposals::add_proposer(Origin::root(), mock_pub_key(PROPOSER_C), mock_ecdsa_key(PROPOSER_C)));
		// Whitelist chain
		assert_ok!(DKGProposals::whitelist_chain(Origin::root(), src_id));
		// Set and check resource ID mapped to some junk data
		assert_ok!(DKGProposals::set_resource(Origin::root(), r_id, resource));
		assert_eq!(DKGProposals::resource_exists(r_id), true);
	});
	t
}

pub fn manually_set_proposer_count(count: u32) -> sp_io::TestExternalities {
	let mut t = new_test_ext();
	t.execute_with(|| {
		ProposerCount::<Test>::put(count);
	});
	t
}

// Checks events against the latest. A contiguous set of events must be
// provided. They must include the most recent event, but do not have to include
// every past event.
pub fn assert_events(mut expected: Vec<Event>) {
	let mut actual: Vec<Event> =
		system::Pallet::<Test>::events().iter().map(|e| e.event.clone()).collect();

	expected.reverse();
	for evt in expected {
		let next = actual.pop().expect("event expected");
		assert_eq!(next, evt.into(), "Events don't match (actual,expected)");
	}
}

pub fn assert_has_event(ev: Event) -> () {
	let actual: Vec<Event> =
		system::Pallet::<Test>::events().iter().map(|e| e.event.clone()).collect();
	assert!(actual.contains(&ev))
}

pub fn assert_does_not_have_event(ev: Event) -> () {
	let actual: Vec<Event> =
		system::Pallet::<Test>::events().iter().map(|e| e.event.clone()).collect();

	assert!(!actual.contains(&ev))
}<|MERGE_RESOLUTION|>--- conflicted
+++ resolved
@@ -230,7 +230,7 @@
 	type ChainId = u32;
 	type ChainIdentifier = ChainIdentifier;
 	type Event = Event;
-	type NextSessionRotation = ParachainStaking;
+	type NextSessionRotation = pallet_session::PeriodicSessions<Period, Offset>;
 	type Proposal = Vec<u8>;
 	type ProposalLifetime = ProposalLifetime;
 	type ProposalHandler = DKGProposalHandler;
@@ -305,19 +305,11 @@
 		];
 		pallet_balances::GenesisConfig::<Test> {
 			balances: vec![
-<<<<<<< HEAD
 				(mock_pub_key(0), ENDOWED_BALANCE),
 				(mock_pub_key(1), ENDOWED_BALANCE),
 				(mock_pub_key(2), ENDOWED_BALANCE),
 				(mock_pub_key(3), ENDOWED_BALANCE),
 				(mock_pub_key(4), ENDOWED_BALANCE),
-=======
-				(dkg_id, ENDOWED_BALANCE),
-				(mock_pub_key(PROPOSER_A), ENDOWED_BALANCE),
-				(mock_pub_key(PROPOSER_B), ENDOWED_BALANCE),
-				(mock_pub_key(PROPOSER_C), ENDOWED_BALANCE),
-				(mock_pub_key(PROPOSER_D), ENDOWED_BALANCE),
->>>>>>> 93711e54
 			],
 		}
 		.assimilate_storage(&mut t)
