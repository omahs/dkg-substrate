// Copyright 2022 Webb Technologies Inc.
//
// Licensed under the Apache License, Version 2.0 (the "License");
// you may not use this file except in compliance with the License.
// You may obtain a copy of the License at
//
// http://www.apache.org/licenses/LICENSE-2.0
//
// Unless required by applicable law or agreed to in writing, software
// distributed under the License is distributed on an "AS IS" BASIS,
// WITHOUT WARRANTIES OR CONDITIONS OF ANY KIND, either express or implied.
// See the License for the specific language governing permissions and
// limitations under the License.

//! # DKG Proposal Handler Module
//!
//! A pallet to handle unsigned and signed proposals that are submitted for signing by the DKG.
//!
//! ## Overview
//!
//! The DKG Proposal Handler pallet is the pallet that directly handles the unsigned and
//! signed DKG proposals. It is responsible for maintaining the `UnsignedProposalQueue` that the
//! DKG authorities poll from for initiating threshold-signing. It is also responsible for the
//! submission of signed proposals back on-chain, which allows for external relayers to listen and
//! relay the signed proposals to their destinations.
//!
//! The pallet is meant to be used in conjunction with any governance system that processes
//! unsigned proposals either directly or indirectly such as the `pallet-dkg-proposals` pallet,
//! which delegates successfully voted upon proposals to the DKG Proposal Handler for processing.
//! This pallet also contains root-level functions that allow for the submission of unsigned
//! proposals that are useful for Webb Protocol applications. The intention being that tokenholders
//! of the Webb Protocol chain can vote through the `pallet-democracy` or a similar governance
//! system to submit unsigned proposals relevant for protocols built on the Webb Protocol's
//! interoperable private application platform.
//!
//! The signed proposals are submitted on-chain through an offchain worker and storage mechanism
//! that is maintained locally by each DKG authority. The DKG authorities engage in an offchain
//! multi-party ECDSA threshold signing protocol to sign the unsigned proposals. Once the DKG
//! authorities have signed proposals, they submit the signed proposals on-chain, where the
//! signatures are verified against the active DKG's public key.
//!
//! ### Terminology
//!
//! - Unsigned Proposal: A Proposal that is unsigned and is ready to be signed by the DKG
//!   authorities.
//! - Signed Proposal: A Proposals that is signed and contains a signature from the active DKG in
//!   the respective round.
//! - Unsigned Proposal Queue: A queue of unsigned proposals that are ready for signing.
//! - Anchor Update Proposal: A proposal for updating the merkle root state of an anchor on some
//!   compatible blockchain.
//! - Refresh Proposal: The proposal which rotates a soon-to-be outdated active DKG key to the
//!   soon-to-be active next DKG key.
//! - Proposer Set Update Proposal: The proposal which updates the latest proposer set from
//!   `pallet-dkg-proposals`.
//!
//! ### Implementation
//!
//! The DKG Proposal Handler pallet is implemented with the primary purpose of handling unsigned
//! proposals from the `pallet-dkg-proposals`, i.e. Anchor Update Proposals, handling forcefully
//! submitting unsigned proposals from the integrating chain's tokenholders, and handling the
//! submission of signed proposals back on-chain for data provenance and further processing.
//!
//! There are two main methods for submitting unsigned proposals currently implemented:
//! 1. `handle_unsigned_proposal` - A generic handler which expects raw Anchor Update Proposals.
//! 2. `force_submit_unsigned_proposal` - A root-level extrinsic that allows for the submission of
//! all other valid unsigned proposals
//!
//! Handled unsigned proposals are added to the `UnsignedProposalQueue` and are processed by the DKG
//! authorities offchain. The queue is polled using a runtime API and the multi-party ECDSA
//! threshold signing protocol is initiated for each proposal. Once the DKG authorities have signed
//! the unsigned proposal, the proposal is submitted on-chain and an event is emitted.
//! Signed proposals are stored in the offchain storage system and polled each block by the offchain
//! worker system.
//!
//! The types of proposals available for submission is defined in the `ProposalType` enum as well as
//! the `DKGPayloadKey` enum. The list of currently supported proposals is as follows:
//! - Refresh: A proposal to refresh the DKG key across authority changes.
//! - ProposerSetUpdate: A proposal to update the proposer set from `pallet-dkg-proposals`.
//! - EVM: A generic EVM transaction proposal.
//! - AnchorCreate: A proposal to create an anchor on a compatible blockchain.
//! - AnchorUpdate: A proposal to update an anchor state on a compatible blockchain.
//! - TokenAdd: A proposal to add a token to system supporting a many-to-one token wrapper.
//! - TokenRemove: A proposal to remove a token from system supporting a many-to-one token wrapper.
//! - WrappingFeeUpdate: A proposal to update the wrapping fee for a many-to-one token wrapper.
//! - ResourceIdUpdate: A proposal to update or add a new resource ID to a system for registering
//!   resources.
//! - RescueTokens: A proposal to rescue tokens from a treasury based system.
//! - MaxDepositLimitUpdate: A proposal to update the maximum deposit limit for an escrow system.
//! - MinWithdrawalLimitUpdate: A proposal to update the minimal withdrawal limit for an escrow
//!   system.
//! - SetVerifier: A proposal to update the verifier for a zkSNARK based system.
//! - SetTreasuryHandler: A proposal to update the treasury handler for a treasury based system.
//! - FeeRecipientUpdate: A proposal to update the fee recipient for an escrow system.
//!
//! ### Rewards
//!
//! Currently, there are no extra rewards integrated for successfully signing proposals. This is a
//! future feature.
//!
//! ## Related Modules
//!
//! * [`System`](https://github.com/paritytech/substrate/tree/master/frame/system)
//! * [`Support`](https://github.com/paritytech/substrate/tree/master/frame/support)
//! * [`DKG Proposals`](../../pallet-dkg-proposals)

#![cfg_attr(not(feature = "std"), no_std)]

use dkg_runtime_primitives::handlers::decode_proposals::decode_proposal_identifier;
pub use pallet::*;

#[cfg(test)]
mod mock;

#[cfg(test)]
mod tests;
use dkg_runtime_primitives::{
	offchain::storage_keys::{OFFCHAIN_SIGNED_PROPOSALS, SUBMIT_SIGNED_PROPOSAL_ON_CHAIN_LOCK},
	DKGPayloadKey, OffchainSignedProposals, Proposal, ProposalAction, ProposalHandlerTrait,
	ProposalKind, TypedChainId,
};
use frame_support::pallet_prelude::*;
use frame_system::{
	offchain::{AppCrypto, SendSignedTransaction, Signer},
	pallet_prelude::OriginFor,
};
use sp_runtime::offchain::{
	storage::StorageValueRef,
	storage_lock::{StorageLock, Time},
};
use sp_std::vec::Vec;

pub mod weights;
use weights::WeightInfo;

#[cfg(feature = "runtime-benchmarks")]
mod benchmarking;

#[frame_support::pallet]
pub mod pallet {
	use super::*;
	use dkg_runtime_primitives::{
		utils::ensure_signed_by_dkg, DKGPayloadKey, Proposal, ProposalKind,
	};
	use frame_support::dispatch::DispatchResultWithPostInfo;
	use frame_system::{offchain::CreateSignedTransaction, pallet_prelude::*};

	/// Configure the pallet by specifying the parameters and types on which it depends.
	#[pallet::config]
	pub trait Config:
		frame_system::Config + CreateSignedTransaction<Call<Self>> + pallet_dkg_metadata::Config
	{
		/// Because this pallet emits events, it depends on the runtime's definition of an event.
		type Event: From<Event<Self>> + IsType<<Self as frame_system::Config>::Event>;
		/// The identifier type for an offchain worker.
		type OffChainAuthId: AppCrypto<Self::Public, Self::Signature>;
		/// Max number of signed proposal submissions per batch;
		#[pallet::constant]
		type MaxSubmissionsPerBatch: Get<u16>;
		/// Pallet weight information
		type WeightInfo: WeightInfo;
	}

	#[pallet::pallet]
	#[pallet::generate_store(pub(super) trait Store)]
	#[pallet::without_storage_info]
	pub struct Pallet<T>(_);

	/// All unsigned proposals.
	#[pallet::storage]
	#[pallet::getter(fn unsigned_proposals)]
	pub type UnsignedProposalQueue<T: Config> = StorageDoubleMap<
		_,
		Blake2_128Concat,
		TypedChainId,
		Blake2_128Concat,
		DKGPayloadKey,
		Proposal,
	>;

	/// All signed proposals.
	#[pallet::storage]
	#[pallet::getter(fn signed_proposals)]
	pub type SignedProposals<T: Config> = StorageDoubleMap<
		_,
		Blake2_128Concat,
		TypedChainId,
		Blake2_128Concat,
		DKGPayloadKey,
		Proposal,
	>;

	#[pallet::event]
	#[pallet::generate_deposit(pub(super) fn deposit_event)]
	pub enum Event<T: Config> {
		/// Event Emitted when we encounter a Proposal with invalid Signature.
		InvalidProposalSignature {
			/// The Type of the Proposal.
			kind: ProposalKind,
			/// Proposal Payload.
			data: Vec<u8>,
			/// The Invalid Signature.
			invalid_signature: Vec<u8>,
		},
		/// Event When a Proposal Gets Signed by DKG.
		ProposalSigned {
			/// The Payload Type or the Key.
			key: DKGPayloadKey,
			/// The Target Chain.
			target_chain: TypedChainId,
			/// The Proposal Data.
			data: Vec<u8>,
			/// Signature of the hash of the proposal data.
			signature: Vec<u8>,
		},
	}

	// Errors inform users that something went wrong.
	#[pallet::error]
	pub enum Error<T> {
		/// Error names should be descriptive.
		NoneValue,
		/// Errors should have helpful documentation associated with them.
		StorageOverflow,
		/// Proposal format is invalid
		ProposalFormatInvalid,
		/// Proposal signature is invalid
		ProposalSignatureInvalid,
		/// No proposal with the ID was found
		ProposalDoesNotExists,
		/// Proposal with the ID has already been submitted
		ProposalAlreadyExists,
		/// Chain id is invalid
		ChainIdInvalid,
		/// Proposal length exceeds max allowed per batch
		ProposalsLengthOverflow,
	}

	#[pallet::hooks]
	impl<T: Config> Hooks<BlockNumberFor<T>> for Pallet<T> {
		fn offchain_worker(block_number: T::BlockNumber) {
			let res = Self::submit_signed_proposal_onchain(block_number);
			frame_support::log::debug!(
				target: "dkg_proposal_handler",
				"offchain worker result: {:?}",
				res
			);
		}
	}

	#[pallet::call]
	impl<T: Config> Pallet<T> {
		#[pallet::weight(<T as Config>::WeightInfo::submit_signed_proposals(props.len() as u32))]
		#[frame_support::transactional]
		pub fn submit_signed_proposals(
			origin: OriginFor<T>,
			props: Vec<Proposal>,
		) -> DispatchResultWithPostInfo {
			let sender = ensure_signed(origin)?;

			ensure!(
				props.len() <= T::MaxSubmissionsPerBatch::get() as usize,
				Error::<T>::ProposalsLengthOverflow
			);

			// log the caller, and the props.
			frame_support::log::debug!(
				target: "dkg_proposal_handler",
				"submit_signed_proposal: props: {:?} by {:?}",
				&props,
				sender
			);

			for prop in &props {
				if let Proposal::Signed { kind, data, signature } = prop {
					let result =
						ensure_signed_by_dkg::<pallet_dkg_metadata::Pallet<T>>(signature, data)
							.map_err(|_| Error::<T>::ProposalSignatureInvalid);
					match result {
						Ok(_) => {
							// Do nothing, it is all good.
						},
						Err(_e) => {
							// this is a bad signature.
							// we emit it as an event.
							Self::deposit_event(Event::InvalidProposalSignature {
								kind: kind.clone(),
								data: data.clone(),
								invalid_signature: signature.clone(),
							});
							frame_support::log::error!(
								target: "dkg_proposal_handler",
								"Invalid proposal signature with kind: {:?}, data: {:?}, sig: {:?}",
								kind,
								data,
								signature
							);
							// skip it.
							continue
						},
					}

					// now we need to log the data and signature
					frame_support::log::debug!(
						target: "dkg_proposal_handler",
						"submit_signed_proposal: data: {:?}, signature: {:?}",
						data,
						signature
					);

					let prop = prop.clone();

					Self::handle_signed_proposal(prop)?;

					continue
				}

				return Err(Error::<T>::ProposalSignatureInvalid.into())
			}

			Ok(().into())
		}

		/// Force submit an unsigned proposal to the DKG
		///
		/// There are certain proposals we'd like to be proposable only
		/// through root actions. The currently supported proposals are
		/// 	1. Updating
		#[pallet::weight(<T as Config>::WeightInfo::force_submit_unsigned_proposal())]
		pub fn force_submit_unsigned_proposal(
			origin: OriginFor<T>,
			prop: Proposal,
		) -> DispatchResultWithPostInfo {
			// Call must come from root (likely from a democracy proposal passing)
			ensure_root(origin)?;

			// We ensure that only certain proposals are valid this way
			if prop.is_unsigned() {
				match decode_proposal_identifier(&prop) {
					Ok(v) => {
						UnsignedProposalQueue::<T>::insert(v.typed_chain_id, v.key, prop);
						Ok(().into())
					},
					Err(_) => Err(Error::<T>::ProposalFormatInvalid.into()),
				}
			} else {
				Err(Error::<T>::ProposalFormatInvalid.into())
			}
		}
	}
}

impl<T: Config> ProposalHandlerTrait for Pallet<T> {
	fn handle_unsigned_proposal(proposal: Vec<u8>, _action: ProposalAction) -> DispatchResult {
		let proposal = Proposal::Unsigned { data: proposal, kind: ProposalKind::AnchorUpdate };
		if let Ok(v) = decode_proposal_identifier(&proposal) {
			UnsignedProposalQueue::<T>::insert(v.typed_chain_id, v.key, proposal);
			return Ok(())
		}

		Err(Error::<T>::ProposalFormatInvalid.into())
	}

	fn handle_unsigned_proposer_set_update_proposal(
		proposal: Vec<u8>,
		_action: ProposalAction,
	) -> DispatchResult {
		let proposal = Proposal::Unsigned { data: proposal, kind: ProposalKind::ProposerSetUpdate };
		if let Ok(v) = decode_proposal_identifier(&proposal) {
			UnsignedProposalQueue::<T>::insert(v.typed_chain_id, v.key, proposal);

			return Ok(())
		}

		Err(Error::<T>::ProposalFormatInvalid.into())
	}

	fn handle_unsigned_refresh_proposal(
		proposal: dkg_runtime_primitives::RefreshProposal,
	) -> DispatchResult {
		let unsigned_proposal =
			Proposal::Unsigned { data: proposal.encode(), kind: ProposalKind::Refresh };

		UnsignedProposalQueue::<T>::insert(
<<<<<<< HEAD
			TypedChainId::None,
			DKGPayloadKey::RefreshVote(proposal.nonce.into()),
=======
			TypedChainId::Evm(0),
			DKGPayloadKey::RefreshVote(proposal.nonce),
>>>>>>> e42e350c
			unsigned_proposal,
		);

		Ok(())
	}

	fn handle_signed_refresh_proposal(
		proposal: dkg_runtime_primitives::RefreshProposal,
	) -> DispatchResult {
		UnsignedProposalQueue::<T>::remove(
			TypedChainId::Evm(0),
			DKGPayloadKey::RefreshVote(proposal.nonce),
		);

		Ok(())
	}

	fn handle_signed_proposal(prop: Proposal) -> DispatchResult {
		let id =
			decode_proposal_identifier(&prop).map_err(|_e| Error::<T>::ProposalFormatInvalid)?;
		// Log the chain id and nonce
		frame_support::log::debug!(
			target: "dkg_proposal_handler",
			"submit_signed_proposal: chain: {:?}, payload_key: {:?}",
			id.typed_chain_id,
			id.key,
		);

		ensure!(
			UnsignedProposalQueue::<T>::contains_key(id.typed_chain_id, id.key),
			Error::<T>::ProposalDoesNotExists
		);
		// Log that proposal exist in the unsigned queue
		frame_support::log::debug!(
			target: "dkg_proposal_handler",
			"submit_signed_proposal: proposal exist in the unsigned queue"
		);
		let (data, sig) = match prop.signature() {
			Some(sig) => (prop.data().clone(), sig),
			None => return Err(Error::<T>::ProposalSignatureInvalid.into()),
		};
		ensure!(
			Self::validate_proposal_signature(&data, &sig),
			Error::<T>::ProposalSignatureInvalid
		);
		// Log that the signature is valid
		frame_support::log::debug!(
			target: "dkg_proposal_handler",
			"submit_signed_proposal: signature is valid"
		);
		// Update storage
		SignedProposals::<T>::insert(id.typed_chain_id, id.key, prop);
		UnsignedProposalQueue::<T>::remove(id.typed_chain_id, id.key);
		// Emit event so frontend can react to it.
		Self::deposit_event(Event::<T>::ProposalSigned {
			key: id.key,
			target_chain: id.typed_chain_id,
			data: data.to_vec(),
			signature: sig.to_vec(),
		});

		Ok(())
	}
}

impl<T: Config> Pallet<T> {
	// *** API methods ***

	pub fn get_unsigned_proposals() -> Vec<dkg_runtime_primitives::UnsignedProposal> {
		UnsignedProposalQueue::<T>::iter()
			.map(|(typed_chain_id, key, proposal)| dkg_runtime_primitives::UnsignedProposal {
				typed_chain_id,
				key,
				proposal,
			})
			.collect()
	}

	/// Checks whether a signed proposal exists in the `SignedProposals` storage
	pub fn is_existing_proposal(prop: &Proposal) -> bool {
		if prop.is_signed() {
			match decode_proposal_identifier(prop) {
				Ok(v) => !SignedProposals::<T>::contains_key(v.typed_chain_id, v.key),
				Err(_) => false,
			}
		} else {
			false
		}
	}

	// *** Offchain worker methods ***

	/// Offchain worker function that submits signed proposals from the offchain storage on-chain
	///
	/// The function submits batches of signed proposals on-chain in batches of
	/// `T::MaxSubmissionsPerBatch`. Proposals are stored offchain and target specific block numbers
	/// for submission. This function polls all relevant proposals ready for submission at the
	/// current block number
	fn submit_signed_proposal_onchain(block_number: T::BlockNumber) -> Result<(), &'static str> {
		let mut lock = StorageLock::<Time>::new(SUBMIT_SIGNED_PROPOSAL_ON_CHAIN_LOCK);
		{
			let _guard = lock.lock();

			let signer = Signer::<T, <T as Config>::OffChainAuthId>::all_accounts();
			if !signer.can_sign() {
				return Err(
					"No local accounts available. Consider adding one via `author_insertKey` RPC.",
				)
			}
			match Self::get_next_offchain_signed_proposal(block_number) {
				Ok(next_proposals) => {
					// We filter out all proposals that are already on chain
					let filtered_proposals = next_proposals
						.iter()
						.cloned()
						.filter(Self::is_existing_proposal)
						.collect::<Vec<_>>();

					// We split the vector into chunks of `T::MaxSubmissionsPerBatch` length and
					// submit those chunks
					for chunk in
						filtered_proposals.chunks(T::MaxSubmissionsPerBatch::get() as usize)
					{
						let call = Call::<T>::submit_signed_proposals { props: chunk.to_vec() };
						let result = signer
							.send_signed_transaction(|_| call.clone())
							.into_iter()
							.map(|(_, r)| r)
							.collect::<Result<Vec<_>, _>>()
							.map_err(|()| "Unable to submit unsigned transaction.");
						// Display error if the signed tx fails.
						if result.is_err() {
							frame_support::log::error!(
								target: "dkg_proposal_handler",
								"failure: failed to send unsigned transactiion to chain: {:?}",
								call,
							);
						} else {
							// log the result of the transaction submission
							frame_support::log::debug!(
								target: "dkg_proposal_handler",
								"Submitted unsigned transaction for signed proposal: {:?}",
								call,
							);
						}
					}
				},
				Err(e) => {
					// log the error
					frame_support::log::warn!(
						target: "dkg_proposal_handler",
						"Failed to get next signed proposal: {}",
						e
					);
				},
			};
			Ok(())
		}
	}

	/// Returns the list of signed proposals ready for on-chain submission at the given
	/// `block_number`
	fn get_next_offchain_signed_proposal(
		block_number: T::BlockNumber,
	) -> Result<Vec<Proposal>, &'static str> {
		let proposals_ref = StorageValueRef::persistent(OFFCHAIN_SIGNED_PROPOSALS);

		let mut all_proposals = Vec::new();
		let res = proposals_ref.mutate::<OffchainSignedProposals<T::BlockNumber>, _, _>(|res| {
			match res {
				Ok(Some(mut prop_wrapper)) => {
					// log the proposals
					frame_support::log::trace!(
						target: "dkg_proposal_handler",
						"Offchain signed proposals: {:?}",
						prop_wrapper.proposals
					);
					// log how many proposal batches are left
					frame_support::log::trace!(
						target: "dkg_proposal_handler",
						"Offchain signed proposals left: {}",
						prop_wrapper.proposals.len()
					);
					// We get all batches whose submission delay has been satisfied
					all_proposals = prop_wrapper
						.proposals
						.iter()
						.filter_map(
							|(props, submit_at)| {
								if *submit_at <= block_number {
									Some(props)
								} else {
									None
								}
							},
						)
						.cloned()
						.flatten()
						.collect::<Vec<_>>();
					// then we need to keep only the batches that are not yet submitted
					prop_wrapper.proposals.retain(|(_, submit_at)| *submit_at > block_number);
					Ok(prop_wrapper)
				},
				Ok(None) => Err("No signed proposals key stored"),
				Err(e) => {
					// log the error
					frame_support::log::warn!(
						target: "dkg_proposal_handler",
						"Failed to read offchain signed proposals: {:?}",
						e
					);
					Err("Error decoding offchain signed proposals")
				},
			}
		});

		if res.is_err() || all_proposals.is_empty() {
			return Err("Unable to get next proposal batch")
		}

		Ok(all_proposals)
	}

	// *** Validation methods ***

	fn validate_proposal_signature(data: &[u8], signature: &[u8]) -> bool {
		dkg_runtime_primitives::utils::validate_ecdsa_signature(data, signature)
	}

	// *** Utility methods ***

	#[cfg(feature = "runtime-benchmarks")]
	pub fn signed_proposals_len() -> usize {
		SignedProposals::<T>::iter_keys().count()
	}
}<|MERGE_RESOLUTION|>--- conflicted
+++ resolved
@@ -381,13 +381,8 @@
 			Proposal::Unsigned { data: proposal.encode(), kind: ProposalKind::Refresh };
 
 		UnsignedProposalQueue::<T>::insert(
-<<<<<<< HEAD
 			TypedChainId::None,
-			DKGPayloadKey::RefreshVote(proposal.nonce.into()),
-=======
-			TypedChainId::Evm(0),
 			DKGPayloadKey::RefreshVote(proposal.nonce),
->>>>>>> e42e350c
 			unsigned_proposal,
 		);
 
