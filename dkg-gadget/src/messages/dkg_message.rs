--- conflicted
+++ resolved
@@ -98,11 +98,7 @@
 	}
 
 	for (round_id, pub_key) in &keys_to_gossip {
-<<<<<<< HEAD
 		gossip_public_key(&mut dkg_worker, pub_key.clone(), *round_id).await;
-=======
-		gossip_public_key(dkg_worker, pub_key.clone(), *round_id);
->>>>>>> e42e350c
 	}
 
 	for res in &rounds_send_result {
