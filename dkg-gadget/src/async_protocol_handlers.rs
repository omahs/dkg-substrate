--- conflicted
+++ resolved
@@ -1,241 +1,168 @@
-<<<<<<< HEAD
 //! let (tx, rx) = futures::channel() // incoming
 //! let (tx1, rx2) = futures::channel() // outgoing
-//!
+//! 
 //! // Interface: pub fn new(state: SM, incoming: I, outgoing: O) -> Self
 //! AsyncProtocol::new(
 //!     state_machine,
 //!     IncomingAsyncProtocolWrapper { receiver: rx },
 //!     OutgoingAsyncProtocolWrapper { sender: tx1 },
 //! ).run().await
-=======
-use std::{
-	pin::Pin,
-	task::{Context, Poll},
-};
->>>>>>> dcdb8a9b
 
-use std::{
-	pin::Pin,
-	task::{Context, Poll},
-};
 
-use crate::Client;
+use std::{task::{Context, Poll}, pin::Pin};
+
 use codec::Encode;
-use dkg_primitives::{
-	crypto::Public,
-	types::{DKGError, DKGMessage, DKGMsgPayload, SignedDKGMessage},
-	AuthoritySet,
-};
+use dkg_primitives::{types::{DKGError, DKGMessage, SignedDKGMessage, DKGMsgPayload}, crypto::Public, AuthoritySet};
 use dkg_runtime_primitives::utils::to_slice_32;
 use futures::{stream::Stream, Sink};
-<<<<<<< HEAD
 use log::error;
-use multi_party_ecdsa::protocols::multi_party_ecdsa::gg_2020::state_machine::keygen::Keygen;
-use round_based::{async_runtime::AsyncProtocol, Msg, StateMachine};
-use sc_client_api::Backend;
+use multi_party_ecdsa::protocols::multi_party_ecdsa::gg_2020::state_machine::{keygen::Keygen};
+use round_based::{Msg, async_runtime::AsyncProtocol, StateMachine};
 use sp_core::sr25519;
 use sp_runtime::{traits::Block, AccountId32};
+use sc_client_api::Backend;
+use crate::Client;
 
 use crate::worker::DKGWorker;
-=======
-use multi_party_ecdsa::protocols::multi_party_ecdsa::gg_2020::state_machine::keygen::Keygen;
-use round_based::{async_runtime::AsyncProtocol, Msg, StateMachine};
-
-// let (tx, rx) = futures::channel() // incoming
-// let (tx1, rx2) = futures::channel() // outgoing
-// pub fn new(state: SM, incoming: I, outgoing: O) -> Self
-// AsyncProtocol::new(state_machine, IncomingAsyncProtocolWrapper { receiver: rx },
-// OutgoingAsyncProtocolWrapper {. })
->>>>>>> dcdb8a9b
 
 pub struct IncomingAsyncProtocolWrapper<T> {
-	pub receiver: futures::channel::mpsc::UnboundedReceiver<T>,
+    pub receiver: futures::channel::mpsc::UnboundedReceiver<T>,
 }
 
-<<<<<<< HEAD
 pub struct OutgoingAsyncProtocolWrapper<T: TransformOutgoing> {
-	pub sender: futures::channel::mpsc::UnboundedSender<T::Output>,
+    pub sender: futures::channel::mpsc::UnboundedSender<T::Output>,
 }
 
 pub trait TransformIncoming {
-	type IncomingMapped;
-	fn transform(
-		self,
-		party_index: u16,
-		active: &[AccountId32],
-		next: &[AccountId32],
-	) -> Result<Msg<Self::IncomingMapped>, DKGError>
-	where
-		Self: Sized;
+    type IncomingMapped;
+    fn transform(self, party_index: u16, active: &[AccountId32], next: &[AccountId32]) -> Result<Msg<Self::IncomingMapped>, DKGError> where Self: Sized;
 }
 
 impl TransformIncoming for SignedDKGMessage<Public> {
-	type IncomingMapped = DKGMessage<Public>;
-	fn transform(
-		self,
-		party_index: u16,
-		active: &[AccountId32],
-		next: &[AccountId32],
-	) -> Result<Msg<Self::IncomingMapped>, DKGError>
-	where
-		Self: Sized,
-	{
-		verify_signature_against_authorities(self, active, next).map(|body| {
-			// let payload: DKGMsgPayload = body.payload;
-			// match payload {
-			//     // Keygen
-			//     DKGMsgPayload::Keygen(msg) => {
-			//         let keygen_msg = msg.keygen_msg;
-			//         let msg: Msg<ProtocolMessage> = match serde_json::from_slice(&keygen_msg) {
-			//             Ok(msg) => msg,
-			//             Err(err) => {
-			//                 error!(target: "dkg", "🕸️  Error deserializing msg: {:?}", err);
-			//                 return Err(DKGError::GenericError {
-			//                     reason: format!("Error deserializing keygen msg, reason: {}",
-			// err),                 })
-			//             },
-			//         };
-			//     },
-			//     // Offline stage
-			//     DKGMsgPayload::Offline(msg) => todo!(),
-			//     // Signing
-			//     DKGMsgPayload::Vote(msg) => todo!(),
-			//     DKGMsgPayload::PublicKeyBroadcast(_) => unimplemented!,
-			//     DKGMsgPayload::MisbehaviourBroadcast(_) => unimplemented!,
-			// }
-			Msg { sender: party_index, receiver: None, body }
-		})
-	}
+    type IncomingMapped = DKGMessage<Public>;
+    fn transform(self, party_index: u16, active: &[AccountId32], next: &[AccountId32]) -> Result<Msg<Self::IncomingMapped>, DKGError> where Self: Sized {
+        verify_signature_against_authorities(self, active, next).map(|body| {
+            // let payload: DKGMsgPayload = body.payload;
+            // match payload {
+            //     // Keygen
+            //     DKGMsgPayload::Keygen(msg) => {
+            //         let keygen_msg = msg.keygen_msg;
+            //         let msg: Msg<ProtocolMessage> = match serde_json::from_slice(&keygen_msg) {
+            //             Ok(msg) => msg,
+            //             Err(err) => {
+            //                 error!(target: "dkg", "🕸️  Error deserializing msg: {:?}", err);
+            //                 return Err(DKGError::GenericError {
+            //                     reason: format!("Error deserializing keygen msg, reason: {}", err),
+            //                 })
+            //  gi           },
+            //         };
+            //     },
+            //     // Offline stage
+            //     DKGMsgPayload::Offline(msg) => todo!(),
+            //     // Signing
+            //     DKGMsgPayload::Vote(msg) => todo!(),
+            //     DKGMsgPayload::PublicKeyBroadcast(_) => unimplemented!,
+            //     DKGMsgPayload::MisbehaviourBroadcast(_) => unimplemented!,
+            // }
+            Msg { sender: party_index, receiver: None, body }
+        })
+    }
 }
 
 /// Check a `signature` of some `data` against a `set` of accounts.
 /// Returns true if the signature was produced from an account in the set and false otherwise.
 fn check_signers(data: &[u8], signature: &[u8], set: &[AccountId32]) -> bool {
-	return dkg_runtime_primitives::utils::verify_signer_from_set(
-		set.iter()
-			.map(|x| {
-				sr25519::Public(to_slice_32(&x.encode()).unwrap_or_else(|| {
-					panic!("Failed to convert account id to sr25519 public key")
-				}))
-			})
-			.collect(),
-		data,
-		signature,
-	)
-	.1
+    return dkg_runtime_primitives::utils::verify_signer_from_set(
+        set.iter()
+            .map(|x| {
+                sr25519::Public(to_slice_32(&x.encode()).unwrap_or_else(|| {
+                    panic!("Failed to convert account id to sr25519 public key")
+                }))
+            })
+            .collect(),
+        data,
+        signature,
+    )
+    .1
 }
 
 /// Verifies a SignedDKGMessage was signed by the active or next authorities
 fn verify_signature_against_authorities(
-	signed_dkg_msg: SignedDKGMessage<Public>,
-	active_authorities: &[AccountId32],
-	next_authorities: &[AccountId32],
+    signed_dkg_msg: SignedDKGMessage<Public>,
+    active_authorities: &[AccountId32],
+    next_authorities: &[AccountId32],
 ) -> Result<DKGMessage<Public>, DKGError> {
-	let dkg_msg = signed_dkg_msg.msg;
-	let encoded = dkg_msg.encode();
-	let signature = signed_dkg_msg.signature.unwrap_or_default();
-
-	if check_signers(&encoded, &signature, active_authorities) ||
-		check_signers(&encoded, &signature, next_authorities)
-	{
-		Ok(dkg_msg)
-	} else {
-		Err(DKGError::GenericError {
-			reason: "Message signature is not from a registered authority or next authority".into(),
-		})
-	}
+    let dkg_msg = signed_dkg_msg.msg;
+    let encoded = dkg_msg.encode();
+    let signature = signed_dkg_msg.signature.unwrap_or_default();
+    
+    if check_signers(&encoded, &signature, active_authorities) || check_signers(&encoded, &signature, next_authorities) {
+        Ok(dkg_msg)
+    } else {
+        Err(DKGError::GenericError {
+            reason: "Message signature is not from a registered authority or next authority"
+                .into(),
+        })
+    }
 }
 
-pub trait TransformOutgoing {
-	type Output;
-	fn transform(self) -> Result<Self::Output, DKGError>
-=======
-pub struct OutgoingAsyncProtocolWrapper<T> {
-	pub sender: futures::channel::mpsc::UnboundedSender<T>,
-}
-
-pub trait TransformIncoming {
-	fn transform(self) -> Result<Msg<Self>, DKGError>
-	where
-		Self: Sized;
-}
 
 pub trait TransformOutgoing {
-	fn transform(self) -> Result<Self, DKGError>
->>>>>>> dcdb8a9b
-	where
-		Self: Sized;
+    type Output;
+    fn transform(self) -> Result<Self::Output, DKGError> where Self: Sized;
 }
 
 impl<T> Stream for IncomingAsyncProtocolWrapper<T>
 where
-	T: TransformIncoming,
+    T: TransformIncoming,
 {
-	type Item = Result<Msg<T>, DKGError>;
-	fn poll_next(mut self: Pin<&mut Self>, cx: &mut Context<'_>) -> Poll<Option<Self::Item>> {
-		match futures::ready!(Pin::new(&mut self.receiver).poll_next(cx)) {
-			Some(msg) => match msg.transform() {
-				Ok(msg) => Poll::Ready(Some(Ok(msg))),
-				Err(e) => Poll::Ready(Some(Err(e))),
-			},
-			None => Poll::Ready(None),
-		}
-	}
+    type Item = Result<Msg<T>, DKGError>;
+    fn poll_next(
+        mut self: Pin<&mut Self>, 
+        cx: &mut Context<'_>
+    ) -> Poll<Option<Self::Item>> {
+        match futures::ready!(Pin::new(&mut self.receiver).poll_next(cx)) {
+            Some(msg) => {
+                match msg.transform() {
+                    Ok(msg) => Poll::Ready(Some(Ok(msg))),
+                    Err(e) => Poll::Ready(Some(Err(e))),
+                }
+            },
+            None => Poll::Ready(None),
+        }
+    }
 }
 
 impl<T> Sink<Msg<T>> for OutgoingAsyncProtocolWrapper<T>
 where
-	T: TransformOutgoing,
+    T: TransformOutgoing
 {
-	type Error = DKGError;
+    type Error = DKGError;
 
-<<<<<<< HEAD
-	fn poll_ready(mut self: Pin<&mut Self>, cx: &mut Context<'_>) -> Poll<Result<(), Self::Error>> {
-		Pin::new(&mut self.sender)
-			.poll_ready(cx)
-			.map_err(|err| DKGError::GenericError { reason: err.to_string() })
-	}
+    fn poll_ready(mut self: Pin<&mut Self>, cx: &mut Context<'_>) -> Poll<Result<(), Self::Error>> {
+        Pin::new(&mut self.sender).poll_ready(cx)
+            .map_err(|err| DKGError::GenericError { reason: err.to_string() })
+    }
 
-	fn start_send(mut self: Pin<&mut Self>, item: Msg<T>) -> Result<(), Self::Error> {
-		let transformed_item = item.body.transform(); // result<T::Output>
-		match transformed_item {
-			Ok(item) => Pin::new(&mut self.sender)
-				.start_send(item)
-				.map_err(|err| DKGError::GenericError { reason: err.to_string() }),
-			Err(err) => {
-				// log the error
-				error!(target: "dkg", "🕸️  Failed to transform outgoing message: {:?}", err);
-				Ok(())
-			},
-		}
-	}
+    fn start_send(mut self: Pin<&mut Self>, item: Msg<T>) -> Result<(), Self::Error> {
+        let transformed_item = item.body.transform(); // result<T::Output>
+        match transformed_item {
+            Ok(item) => Pin::new(&mut self.sender).start_send(item).map_err(|err| DKGError::GenericError { reason: err.to_string() }),
+            Err(err) => {
+                // log the error
+                error!(target: "dkg", "🕸️  Failed to transform outgoing message: {:?}", err);
+                Ok(())
+            }
+        }
+    }
 
-	fn poll_flush(mut self: Pin<&mut Self>, cx: &mut Context<'_>) -> Poll<Result<(), Self::Error>> {
-		Pin::new(&mut self.sender)
-			.poll_flush(cx)
-			.map_err(|err| DKGError::GenericError { reason: err.to_string() })
-	}
+    fn poll_flush(mut self: Pin<&mut Self>, cx: &mut Context<'_>) -> Poll<Result<(), Self::Error>> {
+        Pin::new(&mut self.sender).poll_flush(cx)
+            .map_err(|err| DKGError::GenericError { reason: err.to_string() })
+    }
 
-	fn poll_close(mut self: Pin<&mut Self>, cx: &mut Context<'_>) -> Poll<Result<(), Self::Error>> {
-		Pin::new(&mut self.sender)
-			.poll_close(cx)
-			.map_err(|err| DKGError::GenericError { reason: err.to_string() })
-=======
-	fn poll_ready(self: Pin<&mut Self>, cx: &mut Context<'_>) -> Poll<Result<(), Self::Error>> {
-		todo!()
-	}
-
-	fn start_send(self: Pin<&mut Self>, item: Msg<T>) -> Result<(), Self::Error> {
-		todo!()
-	}
-
-	fn poll_flush(self: Pin<&mut Self>, cx: &mut Context<'_>) -> Poll<Result<(), Self::Error>> {
-		todo!()
-	}
-
-	fn poll_close(self: Pin<&mut Self>, cx: &mut Context<'_>) -> Poll<Result<(), Self::Error>> {
-		todo!()
->>>>>>> dcdb8a9b
-	}
+    fn poll_close(mut self: Pin<&mut Self>, cx: &mut Context<'_>) -> Poll<Result<(), Self::Error>> {
+        Pin::new(&mut self.sender).poll_close(cx)
+            .map_err(|err| DKGError::GenericError { reason: err.to_string() })
+    }
 }