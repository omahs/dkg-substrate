--- conflicted
+++ resolved
@@ -930,13 +930,8 @@
 	}
 
 	pub fn handle_dkg_error(&mut self, dkg_error: DKGError) {
-<<<<<<< HEAD
-		log::error!(target: "dkg_gadget::worker", "Received error: {:?}", dkg_error);
-		let authorities = self.current_validator_set.read().authorities.clone();
-=======
 		log::error!(target: "dkg_gadget", "Received error: {:?}", dkg_error);
 		let authorities: Vec<Public> = self.best_authorities.iter().map(|x| x.1.clone()).collect();
->>>>>>> ec56e364
 
 		let bad_actors = match dkg_error {
 			DKGError::KeygenMisbehaviour { ref bad_actors, .. } => bad_actors.clone(),
@@ -957,27 +952,12 @@
 
 		for offender in offenders {
 			match dkg_error {
-<<<<<<< HEAD
-				DKGError::KeygenMisbehaviour { .. } =>
-=======
 				DKGError::KeygenMisbehaviour { bad_actors: _, .. } =>
->>>>>>> ec56e364
 					self.handle_dkg_report(DKGReport::KeygenMisbehaviour { offender }),
 				DKGError::KeygenTimeout { .. } =>
 					self.handle_dkg_report(DKGReport::KeygenMisbehaviour { offender }),
-<<<<<<< HEAD
-				DKGError::OfflineMisbehaviour { .. } =>
-					self.handle_dkg_report(DKGReport::SigningMisbehaviour { offender }),
-				DKGError::OfflineTimeout { .. } =>
-					self.handle_dkg_report(DKGReport::SigningMisbehaviour { offender }),
-				DKGError::SignMisbehaviour { .. } =>
-					self.handle_dkg_report(DKGReport::SigningMisbehaviour { offender }),
-				DKGError::SignTimeout { .. } =>
-					self.handle_dkg_report(DKGReport::SigningMisbehaviour { offender }),
-=======
 				DKGError::SignMisbehaviour { bad_actors: _, .. } =>
 					self.handle_dkg_report(DKGReport::SignMisbehaviour { offender }),
->>>>>>> ec56e364
 				_ => (),
 			}
 		}
@@ -1066,13 +1046,8 @@
 					(offender, 0, MisbehaviourType::Keygen)
 				}
 			},
-<<<<<<< HEAD
-			DKGReport::SigningMisbehaviour { offender } => {
-				info!(target: "dkg_gadget::worker", "🕸️  DKG Signing misbehaviour by {}", offender);
-=======
 			DKGReport::SignMisbehaviour { offender } => {
 				info!(target: "dkg", "🕸️  DKG Signing misbehaviour by {}", offender);
->>>>>>> ec56e364
 				if let Some(rounds) = self.rounds.as_mut() {
 					(offender, rounds.round_id, MisbehaviourType::Sign)
 				} else {
