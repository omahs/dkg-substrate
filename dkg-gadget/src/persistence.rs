// Copyright 2022 Webb Technologies Inc.
//
// Licensed under the Apache License, Version 2.0 (the "License");
// you may not use this file except in compliance with the License.
// You may obtain a copy of the License at
//
// http://www.apache.org/licenses/LICENSE-2.0
//
// Unless required by applicable law or agreed to in writing, software
// distributed under the License is distributed on an "AS IS" BASIS,
// WITHOUT WARRANTIES OR CONDITIONS OF ANY KIND, either express or implied.
// See the License for the specific language governing permissions and
// limitations under the License.
//
use crate::{worker::DKGWorker, Client};
use curv::elliptic::curves::Secp256k1;
use dkg_primitives::{
	crypto::AuthorityId,
	rounds::{LocalKey, MultiPartyECDSARounds},
	serde_json,
	types::RoundId,
	utils::{
		decrypt_data, encrypt_data, StoredLocalKey, DKG_LOCAL_KEY_FILE, QUEUED_DKG_LOCAL_KEY_FILE,
	},
};
use dkg_runtime_primitives::{
	offchain::crypto::{Pair as AppPair, Public},
	DKGApi,
};
use log::debug;
use sc_client_api::Backend;
use sp_api::{BlockT as Block, HeaderT as Header};
use sp_core::Pair;
use std::{
	fs,
	io::{Error, ErrorKind},
	path::PathBuf,
};

pub struct DKGPersistenceState {
	pub initial_check: bool,
}

impl DKGPersistenceState {
	pub fn new() -> Self {
		Self { initial_check: false }
	}
}

pub(crate) fn store_localkey<B, C, BE>(
	key: LocalKey<Secp256k1>,
	round_id: RoundId,
	path: Option<PathBuf>,
	worker: &mut DKGWorker<B, C, BE>,
) -> std::io::Result<()>
where
	B: Block,
	BE: Backend<B>,
	C: Client<B, BE>,
	C::Api: DKGApi<B, AuthorityId, <<B as Block>::Header as Header>::Number>,
{
	if let Some(path) = path {
		if let Some(local_keystore) = worker.local_keystore.clone() {
			debug!(target: "dkg_persistence", "Storing local key for {:?}", &path);
			let key_pair = local_keystore.as_ref().key_pair::<AppPair>(
				&Public::try_from(&worker.get_sr25519_public_key().0[..])
					.unwrap_or_else(|_| panic!("Could not find keypair in local key store")),
			);
			if let Ok(Some(key_pair)) = key_pair {
				let secret_key = key_pair.to_raw_vec();

				let stored_local_key = StoredLocalKey { round_id, local_key: key };
				let serialized_data = serde_json::to_string(&stored_local_key)
					.map_err(|_| Error::new(ErrorKind::Other, "Serialization failed"))?;

				let encrypted_data = encrypt_data(serialized_data.into_bytes(), secret_key)
					.map_err(|e| Error::new(ErrorKind::Other, e))?;
				fs::write(path.clone(), &encrypted_data[..])?;

				debug!(target: "dkg_persistence", "Successfully stored local key for {:?}", &path);
				Ok(())
			} else {
				Err(Error::new(
					ErrorKind::Other,
					"Local key pair doesn't exist for sr25519 key".to_string(),
				))
			}
		} else {
			Err(Error::new(ErrorKind::Other, "Local keystore doesn't exist".to_string()))
		}
	} else {
		Err(Error::new(ErrorKind::Other, "Path not defined".to_string()))
	}
}

/// Loads a stored `StoredLocalKey` from the file system.
/// Expects the local keystore to exist in order to retrieve the file.
/// Expects there to be an sr25519 keypair with `KEY_TYPE` = `ACCOUNT`.
///
/// Uses the raw keypair as a seed for a secret key input to the XChaCha20Poly1305
/// encryption cipher.
pub(crate) fn load_stored_key<B, C, BE>(
	path: PathBuf,
	worker: &mut DKGWorker<B, C, BE>,
) -> std::io::Result<StoredLocalKey>
where
	B: Block,
	BE: Backend<B>,
	C: Client<B, BE>,
	C::Api: DKGApi<B, AuthorityId, <<B as Block>::Header as Header>::Number>,
{
	if let Some(local_keystore) = worker.local_keystore.clone() {
		debug!(target: "dkg_persistence", "Loading local key for {:?}", &path);
		let key_pair = local_keystore.as_ref().key_pair::<AppPair>(
			&Public::try_from(&worker.get_sr25519_public_key().0[..])
				.unwrap_or_else(|_| panic!("Could not find keypair in local key store")),
		);

		if let Ok(Some(key_pair)) = key_pair {
			let secret_key = key_pair.to_raw_vec();

			let encrypted_data = fs::read(path)?;
			let decrypted_data = decrypt_data(encrypted_data, secret_key)
				.map_err(|e| Error::new(ErrorKind::Other, e))?;
			let stored_local_key: StoredLocalKey = serde_json::from_slice(&decrypted_data)
				.map_err(|_| Error::new(ErrorKind::Other, "Deserialization failed"))?;
			Ok(stored_local_key)
		} else {
			Err(Error::new(
				ErrorKind::Other,
				"Local key pair doesn't exist for sr25519 key".to_string(),
			))
		}
	} else {
		Err(Error::new(ErrorKind::Other, "Local keystore doesn't exist".to_string()))
	}
}

/// We only try to resume the dkg once, if we can find any data for the completed offline stage for
/// the current round
pub(crate) fn try_resume_dkg<B, C, BE>(worker: &mut DKGWorker<B, C, BE>, header: &B::Header)
where
	B: Block,
	BE: Backend<B>,
	C: Client<B, BE>,
	C::Api: DKGApi<B, AuthorityId, <<B as Block>::Header as Header>::Number>,
{
	// We only try to resume the dkg once even if there is no data to recover
	if worker.dkg_persistence.initial_check {
		return
	}
	// Set initial check to prevent re-running resuming the dkg
	worker.dkg_persistence.initial_check = true;

	// If the rounds are already set, we return
	if worker.rounds.is_some() || worker.next_rounds.is_some() {
		return
	}

	// If there is no base path or local keystore then there is no DKG to resume.
	// We return in this case.
	if worker.local_keystore.is_none() || worker.base_path.is_none() {
		return
	}

	debug!(target: "dkg_persistence", "Trying to restore key gen data");
	if let Some((active, queued)) = worker.validator_set(header) {
		worker.current_validator_set = active.clone();
		worker.queued_validator_set = queued.clone();
		// Set local key paths
		let base_path = worker.base_path.as_ref().unwrap();
		let local_key_path = base_path.join(DKG_LOCAL_KEY_FILE);
		let queued_local_key_path = base_path.join(QUEUED_DKG_LOCAL_KEY_FILE);
		// Set round IDs
		let round_id = active.id;
		let queued_round_id = queued.id;
		// Get the stored keys and check whether their rounds match any of the authority set IDs
		let mut local_key = load_stored_key(local_key_path.clone(), worker).ok();
		let mut queued_local_key = load_stored_key(queued_local_key_path.clone(), worker).ok();
		// Check if active key is outdated
		if let Some(active_key) = local_key.clone() {
			if active_key.round_id < round_id {
				local_key = None;
			}
		}
		// Swap the queued local key with the active local key if it matches active round ID
		if let Some(queued_key) = queued_local_key.clone() {
			if queued_key.round_id == round_id {
				local_key = queued_local_key;
				queued_local_key = None;
			}
			if queued_key.round_id < round_id {
				local_key = None;
				queued_local_key = None;
			}
		}
		// Get the best active authorities for setting up rounds
		let maybe_party_index = worker.get_party_index(header);
		// Create the active rounds only if the authority is selected in the best set
		if let Some(party_index) = maybe_party_index {
			let best_authorities: Vec<AuthorityId> =
				worker.get_best_authorities(header).iter().map(|x| x.1.clone()).collect();
			let jailed_signers = worker.get_signing_jailed(header, &best_authorities);
			let mut rounds = MultiPartyECDSARounds::builder()
				.round_id(round_id)
				.party_index(party_index)
				.threshold(worker.get_signature_threshold(header))
				.parties(worker.get_keygen_threshold(header))
				.local_key_path(Some(local_key_path))
				.authorities(best_authorities.clone())
				.jailed_signers(worker.get_signing_jailed(header, &best_authorities))
				.build();

			if let Some(key) = local_key {
				debug!(target: "dkg_persistence", "Local key set");
				// Set the local key
				rounds.set_local_key(key.local_key);
				// Once local key is set, we can set the jailed signers which also
				// generates the next signing set.
				rounds.set_jailed_signers(jailed_signers);
				worker.rounds = Some(rounds);
			}
		}

		// Get the best queued authorities for setting up next rounds
		let maybe_next_party_index = worker.get_next_party_index(header);
		// Create the active rounds only if the authority is selected in the best set
		if let Some(party_index) = maybe_next_party_index {
			let best_authorities: Vec<AuthorityId> =
				worker.get_next_best_authorities(header).iter().map(|x| x.1.clone()).collect();
			let jailed_signers = worker.get_signing_jailed(header, &best_authorities);
			let mut rounds = MultiPartyECDSARounds::builder()
				.round_id(queued_round_id)
				.party_index(party_index)
				.threshold(worker.get_next_signature_threshold(header))
				.parties(worker.get_next_keygen_threshold(header))
				.local_key_path(Some(queued_local_key_path))
				.authorities(best_authorities.clone())
				.jailed_signers(worker.get_signing_jailed(header, &best_authorities))
				.build();

			if let Some(key) = queued_local_key {
				debug!(target: "dkg_persistence", "Queued local key set");
				// Set the local key
				rounds.set_local_key(key.local_key);
				// Once local key is set, we can set the jailed signers which also
				// generates the next signing set.
				rounds.set_jailed_signers(jailed_signers);
				worker.next_rounds = Some(rounds);
			}
		}
	}
}

/// To determine if the protocol should be restarted, we check if the
/// protocol is stuck at the keygen stage
#[allow(dead_code)]
pub(crate) fn should_restart_dkg<B, C, BE>(worker: &mut DKGWorker<B, C, BE>) -> (bool, bool)
where
	B: Block,
	BE: Backend<B>,
	C: Client<B, BE>,
	C::Api: DKGApi<B, AuthorityId, <<B as Block>::Header as Header>::Number>,
{
	let rounds = worker.rounds.take();
	let next_rounds = worker.next_rounds.take();

	let should_restart_rounds = {
		if let Some(rounds) = rounds {
			let stalled = rounds.has_stalled();
			worker.rounds = Some(rounds);
			stalled
		} else {
			false
		}
	};

	let should_restart_next_rounds = {
		if let Some(next_round) = next_rounds {
			let stalled = next_round.has_stalled();
			worker.next_rounds = Some(next_round);
			stalled
		} else {
			false
		}
	};

	(should_restart_rounds, should_restart_next_rounds)
<<<<<<< HEAD
}

/// If we ascertain that the protocol has stalled and we are part of the current authority set or
/// queued authority set We restart the protocol on our end
pub(crate) fn try_restart_dkg<B, C, BE>(worker: &mut DKGWorker<B, C, BE>, header: &B::Header)
where
	B: Block,
	BE: Backend<B>,
	C: Client<B, BE>,
	C::Api: DKGApi<B, AuthorityId, <<B as Block>::Header as Header>::Number>,
{
	let (restart_rounds, restart_next_rounds) = should_restart_dkg(worker, header);
	let mut local_key_path: Option<PathBuf> = None;
	let mut queued_local_key_path: Option<PathBuf> = None;

	if worker.base_path.is_some() {
		let base_path = worker.base_path.as_ref().unwrap();
		local_key_path = Some(base_path.join(DKG_LOCAL_KEY_FILE));
		queued_local_key_path = Some(base_path.join(QUEUED_DKG_LOCAL_KEY_FILE));
	}
	let public = worker.get_authority_public_key();

	let authority_set = worker.current_validator_set.read().clone();
	let queued_authority_set = worker.queued_validator_set.clone();

	let latest_block_num = *header.number();
	if restart_rounds && authority_set.authorities.contains(&public) {
		debug!(target: "dkg_persistence", "Trying to restart dkg for current validators");
		let round_id = authority_set.id;
		let best_authorities: Vec<AuthorityId> = get_best_authorities(
			worker.get_keygen_threshold(header).into(),
			&authority_set.authorities,
			&worker.get_authority_reputations(header, &authority_set),
		)
		.iter()
		.map(|(_, key)| key.clone())
		.collect();

		// If the authority is not selected in the keygen set return
		if find_index::<AuthorityId>(&best_authorities[..], &public).is_some() {
			let mut rounds = set_up_rounds(
				&best_authorities,
				round_id,
				&public,
				worker.get_signature_threshold(header),
				worker.get_keygen_threshold(header),
				local_key_path,
			);

			let _ = rounds.start_keygen(latest_block_num);
			worker.active_keygen_in_progress = true;
			worker.dkg_state.listening_for_active_pub_key = true;
			worker.rounds = Some(rounds);
		}
	}

	if restart_next_rounds && queued_authority_set.authorities.contains(&public) {
		let round_id = queued_authority_set.id;
		let best_authorities: Vec<AuthorityId> = get_best_authorities(
			worker.get_next_keygen_threshold(header).into(),
			&queued_authority_set.authorities,
			&worker.get_authority_reputations(header, &queued_authority_set),
		)
		.iter()
		.map(|(_, key)| key.clone())
		.collect();

		// If the authority is not selected in the keygen set return
		if find_index::<AuthorityId>(&best_authorities[..], &public).is_some() {
			debug!(target: "dkg_persistence", "Trying to restart dkg for queued validators");
			let mut rounds = set_up_rounds(
				&best_authorities,
				round_id,
				&public,
				worker.get_signature_threshold(header),
				worker.get_keygen_threshold(header),
				queued_local_key_path,
			);

			let _ = rounds.start_keygen(latest_block_num);
			worker.queued_keygen_in_progress = true;
			worker.dkg_state.listening_for_pub_key = true;
			worker.next_rounds = Some(rounds);
		}
	}
=======
>>>>>>> 58b14c5d
}<|MERGE_RESOLUTION|>--- conflicted
+++ resolved
@@ -165,7 +165,7 @@
 
 	debug!(target: "dkg_persistence", "Trying to restore key gen data");
 	if let Some((active, queued)) = worker.validator_set(header) {
-		worker.current_validator_set = active.clone();
+		*worker.current_validator_set.write() = active.clone();
 		worker.queued_validator_set = queued.clone();
 		// Set local key paths
 		let base_path = worker.base_path.as_ref().unwrap();
@@ -286,92 +286,4 @@
 	};
 
 	(should_restart_rounds, should_restart_next_rounds)
-<<<<<<< HEAD
-}
-
-/// If we ascertain that the protocol has stalled and we are part of the current authority set or
-/// queued authority set We restart the protocol on our end
-pub(crate) fn try_restart_dkg<B, C, BE>(worker: &mut DKGWorker<B, C, BE>, header: &B::Header)
-where
-	B: Block,
-	BE: Backend<B>,
-	C: Client<B, BE>,
-	C::Api: DKGApi<B, AuthorityId, <<B as Block>::Header as Header>::Number>,
-{
-	let (restart_rounds, restart_next_rounds) = should_restart_dkg(worker, header);
-	let mut local_key_path: Option<PathBuf> = None;
-	let mut queued_local_key_path: Option<PathBuf> = None;
-
-	if worker.base_path.is_some() {
-		let base_path = worker.base_path.as_ref().unwrap();
-		local_key_path = Some(base_path.join(DKG_LOCAL_KEY_FILE));
-		queued_local_key_path = Some(base_path.join(QUEUED_DKG_LOCAL_KEY_FILE));
-	}
-	let public = worker.get_authority_public_key();
-
-	let authority_set = worker.current_validator_set.read().clone();
-	let queued_authority_set = worker.queued_validator_set.clone();
-
-	let latest_block_num = *header.number();
-	if restart_rounds && authority_set.authorities.contains(&public) {
-		debug!(target: "dkg_persistence", "Trying to restart dkg for current validators");
-		let round_id = authority_set.id;
-		let best_authorities: Vec<AuthorityId> = get_best_authorities(
-			worker.get_keygen_threshold(header).into(),
-			&authority_set.authorities,
-			&worker.get_authority_reputations(header, &authority_set),
-		)
-		.iter()
-		.map(|(_, key)| key.clone())
-		.collect();
-
-		// If the authority is not selected in the keygen set return
-		if find_index::<AuthorityId>(&best_authorities[..], &public).is_some() {
-			let mut rounds = set_up_rounds(
-				&best_authorities,
-				round_id,
-				&public,
-				worker.get_signature_threshold(header),
-				worker.get_keygen_threshold(header),
-				local_key_path,
-			);
-
-			let _ = rounds.start_keygen(latest_block_num);
-			worker.active_keygen_in_progress = true;
-			worker.dkg_state.listening_for_active_pub_key = true;
-			worker.rounds = Some(rounds);
-		}
-	}
-
-	if restart_next_rounds && queued_authority_set.authorities.contains(&public) {
-		let round_id = queued_authority_set.id;
-		let best_authorities: Vec<AuthorityId> = get_best_authorities(
-			worker.get_next_keygen_threshold(header).into(),
-			&queued_authority_set.authorities,
-			&worker.get_authority_reputations(header, &queued_authority_set),
-		)
-		.iter()
-		.map(|(_, key)| key.clone())
-		.collect();
-
-		// If the authority is not selected in the keygen set return
-		if find_index::<AuthorityId>(&best_authorities[..], &public).is_some() {
-			debug!(target: "dkg_persistence", "Trying to restart dkg for queued validators");
-			let mut rounds = set_up_rounds(
-				&best_authorities,
-				round_id,
-				&public,
-				worker.get_signature_threshold(header),
-				worker.get_keygen_threshold(header),
-				queued_local_key_path,
-			);
-
-			let _ = rounds.start_keygen(latest_block_num);
-			worker.queued_keygen_in_progress = true;
-			worker.dkg_state.listening_for_pub_key = true;
-			worker.next_rounds = Some(rounds);
-		}
-	}
-=======
->>>>>>> 58b14c5d
 }