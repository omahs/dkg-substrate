// Copyright 2022 Webb Technologies Inc.
//
// Licensed under the Apache License, Version 2.0 (the "License");
// you may not use this file except in compliance with the License.
// You may obtain a copy of the License at
//
// http://www.apache.org/licenses/LICENSE-2.0
//
// Unless required by applicable law or agreed to in writing, software
// distributed under the License is distributed on an "AS IS" BASIS,
// WITHOUT WARRANTIES OR CONDITIONS OF ANY KIND, either express or implied.
// See the License for the specific language governing permissions and
// limitations under the License.

//! A DKG Gossip Engine that uses [`sc_network::NetworkService`] as a backend.
//!
//! In a nutshell, it works as follows:
//!
//! 1. You create a new [`NetworkGossipEngineBuilder`] which does not require any setup for now,
//! 2. You call [`NetworkGossipEngineBuilder::build`] to get two things:
//!   - a [`GossipHandler`] that is a simple background task that should run indefinitely, and
//!   - a [`GossipHandlerController`] that can be used to control that background task.
//!
//! The background task ([`GossipHandler`]) role is to listen, and gossip (if enabled) all the
//! DKG messages.
//!
//! From the [`GossipHandlerController`] which implements [`super::GossipEngineIface`], you can:
//!  - send a DKG message to a specific peer.
//!  - send a DKG message to all peers.
//!  - get a stream of DKG messages.
//!
//!
//! ### The Lifetime of the DKG Message:
//!
//! The DKG message is a [`SignedDKGMessage`] that is signed by the DKG authority, first it get
//! sent to the Gossip Engine either by calling [`GossipHandlerController::send`] or
//! [`GossipHandlerController::gossip`], depending on the call, the message will be sent to all
//! peers or only to a specific peer. on the other end, the DKG message is received by the DKG
//! engine, and it is verified then it will be added to the Engine's internal stream of DKG
//! messages, later the DKG Gadget will read this stream and process the DKG message.

use crate::{metrics::Metrics, worker::HasLatestHeader};
use codec::{Decode, Encode};
use dkg_primitives::types::{DKGError, SignedDKGMessage};
use dkg_runtime_primitives::crypto::AuthorityId;
use futures::{FutureExt, Stream, StreamExt};
use linked_hash_map::LinkedHashMap;
use log::{debug, warn};
use parking_lot::RwLock;
use sc_network::{config, error, multiaddr, Event, NetworkService, PeerId};
use sp_runtime::traits::{Block, NumberFor};
use std::{
	borrow::Cow,
	collections::{hash_map::Entry, HashMap, HashSet},
	hash::Hash,
	iter,
	marker::PhantomData,
	num::NonZeroUsize,
	pin::Pin,
	sync::{
		atomic::{AtomicBool, Ordering},
		Arc,
	},
};
use tokio::sync::broadcast;

#[derive(Debug, Clone, Copy)]
pub struct NetworkGossipEngineBuilder;

impl NetworkGossipEngineBuilder {
	/// Create a new network gossip engine.
	pub fn new() -> Self {
		Self
	}

	/// Returns the configuration of the set to put in the network configuration.
	pub fn set_config() -> config::NonDefaultSetConfig {
		config::NonDefaultSetConfig {
			notifications_protocol: crate::DKG_PROTOCOL_NAME.into(),
			fallback_names: Vec::new(),
			max_notification_size: MAX_MESSAGE_SIZE,
			set_config: config::SetConfig {
				in_peers: 256,
				out_peers: 256,
				reserved_nodes: Vec::new(),
				non_reserved_mode: config::NonReservedPeerMode::Deny,
			},
		}
	}

	/// Turns the builder into the actual handler. Returns a controller that allows controlling
	/// the behaviour of the handler while it's running.
	///
	/// Important: the gossip mechanism is initially disabled and doesn't gossip messages.
	/// You must call [`GossipHandlerController::set_gossip_enabled`] to enable it.
	///
	/// The returned values are:
	/// - a [`GossipHandler`] that is a simple background task that should run indefinitely, and
	/// - a [`GossipHandlerController`] that can be used to control that background task.
	pub(crate) fn build<B: Block>(
		self,
		service: Arc<NetworkService<B, B::Hash>>,
		metrics: Option<Metrics>,
		latest_header: Arc<RwLock<Option<B::Header>>>,
	) -> error::Result<(GossipHandler<B>, GossipHandlerController<B>)> {
		let event_stream = service.event_stream("dkg-handler").boxed();
		// Here we need to create few channels to communicate back and forth between the
		// background task and the controller.
		// since we have two things here we will need two channels:
		// 1. a channel to send commands to the background task (Controller -> Background).
		// 2. a channel to send DKG Messages back from the background task to the controller
		// (Background -> Controller).
		let (handler_channel, _) = broadcast::channel(MAX_PENDING_MESSAGES);
		let (controller_channel, _) = broadcast::channel(MAX_PENDING_MESSAGES);

		let gossip_enabled = Arc::new(AtomicBool::new(false));

		let handler = GossipHandler {
			latest_header,
			protocol_name: crate::DKG_PROTOCOL_NAME.into(),
			my_channel: handler_channel.clone(),
			controller_channel: controller_channel.clone(),
			pending_messages_peers: HashMap::new(),
			gossip_enabled: gossip_enabled.clone(),
			service,
			event_stream,
			peers: HashMap::new(),
			metrics,
		};

		let controller = GossipHandlerController {
			my_channel: controller_channel,
			handler_channel,
			gossip_enabled,
			_pd: Default::default(),
		};

		Ok((handler, controller))
	}
}

/// Maximum number of known messages hashes to keep for a peer.
const MAX_KNOWN_MESSAGES: usize = 10240; // ~300kb per peer + overhead.

/// Maximum allowed size for a DKG Signed Message notification.
const MAX_MESSAGE_SIZE: u64 = 16 * 1024 * 1024;

/// Maximum number of messages request we keep at any moment.
const MAX_PENDING_MESSAGES: usize = 8192;

/// Maximum number of duplicate messages that a single peer can send us.
///
/// This is to prevent a malicious peer from spamming us with messages.
const MAX_DUPLICATED_MESSAGES_PER_PEER: usize = 8;

#[allow(unused)]
mod rep {
	use sc_peerset::ReputationChange as Rep;
	/// Reputation change when a peer sends us a message that we didn't know about.
	pub const GOOD_MESSAGE: Rep = Rep::new(1 << 7, "Good message");
	/// We received an unexpected message packet.
	pub const UNEXPECTED_MESSAGE: Rep = Rep::new_fatal("Unexpected message packet");
	/// Reputation change when a peer sends us the same message over and over.
	pub const DUPLICATE_MESSAGE: Rep = Rep::new(-(1 << 12), "Duplicate message");
}

/// Controls the behaviour of a [`GossipHandler`] it is connected to.
#[derive(Clone)]
pub struct GossipHandlerController<B: Block> {
	/// a channel to send commands to the background task (Controller -> Background).
	handler_channel: broadcast::Sender<ToHandler>,
	/// a channel to send DKG Messages back from the background task to the controller
	///
	/// Technically, we do not need to hold a reference to this channel, but we do it
	/// here to make this controller (**Clone-able**), meaning that we can clone it and
	/// still be able to receive messages from the background task.
	///
	/// Besides that, in the [`super::GossipEngineIface`] whenever we want to get the stream
	/// of the DKG messages (which requires the stream is Owned value), here
	/// we just create a new receiver of this channel, and since it is a broadcast channel,
	/// we can receive messages from all the clones of this controller.
	///
	/// See: [`GossipHandlerController::stream`] below.
	my_channel: broadcast::Sender<SignedDKGMessage<AuthorityId>>,
	/// Whether the gossip mechanism is enabled or not.
	gossip_enabled: Arc<AtomicBool>,
	/// Used to keep type information about the block. May
	/// be useful for the future, so keeping it here
	_pd: PhantomData<B>,
}

impl<B: Block> super::GossipEngineIface for GossipHandlerController<B> {
	type Clock = NumberFor<B>;

	fn send(
		&self,
		recipient: PeerId,
		message: SignedDKGMessage<AuthorityId>,
	) -> Result<(), DKGError> {
		debug!(target: "dkg_gadget::gossip_engine::network", "Sending message to {}", recipient);
		self.handler_channel
			.send(ToHandler::SendMessage { recipient, message })
			.map(|_| ())
			.map_err(|_| DKGError::GenericError {
				reason: "Failed to send message to handler".into(),
			})
	}

	fn gossip(&self, message: SignedDKGMessage<AuthorityId>) -> Result<(), DKGError> {
		debug!(target: "dkg_gadget::gossip_engine::network", "Sending message to all peers");
		self.handler_channel.send(ToHandler::Gossip(message)).map(|_| ()).map_err(|_| {
			DKGError::GenericError { reason: "Failed to send message to handler".into() }
		})
	}

	fn stream(&self) -> Pin<Box<dyn Stream<Item = SignedDKGMessage<AuthorityId>> + Send>> {
		// We need to create a new receiver of the channel, so that we can receive messages
		// from anywhere, without actually fight the rustc borrow checker.
		let stream = self.my_channel.subscribe();
		tokio_stream::wrappers::BroadcastStream::new(stream)
			.inspect(
				|msg| debug!(target: "dkg_gadget::gossip_engine::network", "Streaming message from the Gossip Engine (is okay? {})", msg.is_ok()),
			)
			.filter_map(|m| futures::future::ready(m.ok()))
			.boxed()
	}
}
/// an Enum Representing the commands that can be sent to the background task.
#[derive(Clone, Debug)]
enum ToHandler {
	/// Send a DKG message to a peer.
	SendMessage { recipient: PeerId, message: SignedDKGMessage<AuthorityId> },
	/// Gossip a DKG message to all peers.
	Gossip(SignedDKGMessage<AuthorityId>),
}

impl<B: Block> GossipHandlerController<B> {
	/// Controls whether messages are being gossiped on the network.
	pub fn set_gossip_enabled(&self, enabled: bool) {
		self.gossip_enabled.store(enabled, Ordering::Relaxed);
	}
}

/// Handler for gossiping messages. Call [`GossipHandler::run`] to start the processing.
///
/// This is a background task that handles all the DKG messages.
pub struct GossipHandler<B: Block + 'static> {
	/// The Protocol Name, should be unique.
	///
	/// Used as an identifier for the gossip protocol.
	protocol_name: Cow<'static, str>,
	latest_header: Arc<RwLock<Option<B::Header>>>,
	/// Pending Messages to be sent to the [`GossipHandlerController`].
	controller_channel: broadcast::Sender<SignedDKGMessage<AuthorityId>>,
	/// As multiple peers can send us the same message, we group
	/// these peers using the message hash while the message is
	/// received. This prevents that we receive the same message
	/// multiple times concurrently.
	pending_messages_peers: HashMap<B::Hash, HashSet<PeerId>>,
	/// Network service to use to send messages and manage peers.
	service: Arc<NetworkService<B, B::Hash>>,
	/// Stream of networking events.
	event_stream: Pin<Box<dyn Stream<Item = Event> + Send>>,
	// All connected peers
	peers: HashMap<PeerId, Peer<B>>,
	/// Whether the gossip mechanism is enabled or not.
	gossip_enabled: Arc<AtomicBool>,
	/// A Channel to receive commands from the controller.
	my_channel: broadcast::Sender<ToHandler>,
	/// Prometheus metrics.
	metrics: Option<Metrics>,
}

impl<B> HasLatestHeader<B> for GossipHandler<B>
where
	B: Block,
{
	fn get_latest_header(&self) -> &Arc<RwLock<Option<B::Header>>> {
		&self.latest_header
	}
}

/// Peer information
#[derive(Debug)]
struct Peer<B: Block> {
	/// Holds a set of messages known to this peer.
	known_messages: LruHashSet<B::Hash>,
	/// a counter of the messages that are received from this peer.
	///
	/// Implemented as a HashMap/LruHashMap with the message hash as the key,
	/// This is used to track the frequency of the messages received from this peer.
	/// If the same message is received from this peer more than
	/// `MAX_DUPLICATED_MESSAGES_PER_PEER`, we will flag this peer as malicious.
	message_counter: LruHashMap<B::Hash, usize>,
}

impl<B: Block + 'static> GossipHandler<B> {
	/// Turns the [`GossipHandler`] into a future that should run forever and not be
	/// interrupted.
	pub async fn run(mut self) {
		let stream = self.my_channel.subscribe();
		let mut incoming_messages = tokio_stream::wrappers::BroadcastStream::new(stream);
		debug!(target: "dkg_gadget::gossip_engine::network", "Starting the DKG Gossip Handler");
		loop {
			futures::select! {
				network_event = self.event_stream.next().fuse() => {
					if let Some(network_event) = network_event {
						self.handle_network_event(network_event).await;
					} else {
						// Networking has seemingly closed. Closing as well.
						return;
					}
				},
				message = incoming_messages.next().fuse() => {
					match message {
						Some(Ok(ToHandler::SendMessage { recipient, message })) => self.send_signed_dkg_message(recipient, message),
						Some(Ok(ToHandler::Gossip(v))) => self.gossip_message(v),
						None => {
							// The broadcast stream has been closed.
							return;
						},
						_ => {},
					}
				},
			}
		}
	}

	async fn handle_network_event(&mut self, event: Event) {
		match event {
			Event::Dht(_) => {},
			Event::SyncConnected { remote } => {
				let addr = iter::once(multiaddr::Protocol::P2p(remote.into()))
					.collect::<multiaddr::Multiaddr>();
				let result = self
					.service
					.add_peers_to_reserved_set(self.protocol_name.clone(), HashSet::from([addr]));
				if let Err(err) = result {
					log::error!(target: "dkg-gossip", "Add reserved peer failed: {}", err);
				}
			},
			Event::SyncDisconnected { remote } => {
				self.service.remove_peers_from_reserved_set(
					self.protocol_name.clone(),
					iter::once(remote).collect(),
				);
			},

			Event::NotificationStreamOpened { remote, protocol, .. }
				if protocol == self.protocol_name =>
			{
				debug!(target: "dkg_gadget::gossip_engine::network", "Peer {} connected to gossip protocol", remote);
				let _was_in = self.peers.insert(
					remote,
					Peer {
						known_messages: LruHashSet::new(
							NonZeroUsize::new(MAX_KNOWN_MESSAGES).expect("Constant is nonzero"),
						),
						message_counter: LruHashMap::new(
							NonZeroUsize::new(MAX_KNOWN_MESSAGES).expect("Constant is nonzero"),
						),
					},
				);
				debug_assert!(_was_in.is_none());
			},
			Event::NotificationStreamClosed { remote, protocol }
				if protocol == self.protocol_name =>
			{
				let _peer = self.peers.remove(&remote);
				debug!(target: "dkg_gadget::gossip_engine::network", "Peer {} disconnected from gossip protocol", remote);
				debug_assert!(_peer.is_some());
			},

			Event::NotificationsReceived { remote, messages } => {
				for (protocol, message) in messages {
					if protocol != self.protocol_name {
						continue
					}
					debug!(target: "dkg_gadget::gossip_engine::network", "Received message from {} from gossiping", remote);

					if let Ok(m) =
						<SignedDKGMessage<AuthorityId> as Decode>::decode(&mut message.as_ref())
					{
						self.on_signed_dkg_message(remote, m).await;
					} else {
						warn!(target: "dkg_gadget::gossip_engine::network", "Failed to decode signed DKG message");
						self.service.report_peer(remote, rep::UNEXPECTED_MESSAGE);
					}
				}
			},
			Event::NotificationStreamOpened { .. } => {},
			Event::NotificationStreamClosed { .. } => {},
		}
	}

	/// Called when peer sends us new signed DKG message.
	async fn on_signed_dkg_message(&mut self, who: PeerId, message: SignedDKGMessage<AuthorityId>) {
		// Check behavior of the peer.
		let now = self.get_latest_block_number();
<<<<<<< HEAD
		debug!(target: "dkg_gadget::gossip_engine::network", "Received a signed DKG messages from {} @ block {:?}, round {:?}", who, now, message.msg.round_id);
=======
		debug!(target: "dkg", "{:?} round {:?} | Received a signed DKG messages from {} @ block {:?}, ", message.msg.status, message.msg.round_id, who, now);
>>>>>>> c4c2f244
		if let Some(ref mut peer) = self.peers.get_mut(&who) {
			peer.known_messages.insert(message.message_hash::<B>());
			match self.pending_messages_peers.entry(message.message_hash::<B>()) {
				Entry::Vacant(entry) => {
					log::debug!(target: "dkg_gadget::gossip_engine::network", "NEW DKG MESSAGE FROM {}", who);
					let recv_count = self.controller_channel.receiver_count();
					if recv_count == 0 {
						log::warn!(target: "dkg_gadget::gossip_engine::network", "No one is going to process the message!!!");
					}
					if let Err(e) = self.controller_channel.send(message.clone()) {
						log::error!(target: "dkg_gadget::gossip_engine::network", "Failed to send message to DKG controller: {:?}", e);
					} else {
						log::debug!(target: "dkg_gadget::gossip_engine::network", "Message sent to {recv_count} DKG controller listeners");
					}
					entry.insert(HashSet::from([who]));
					// This good, this peer is good, they sent us a message we didn't know about.
					// we should add some good reputation to them.
					self.service.report_peer(who, rep::GOOD_MESSAGE);
				},
				Entry::Occupied(mut entry) => {
					log::debug!(target: "dkg_gadget::gossip_engine::network", "OLD DKG MESSAGE FROM {}", who);
					// if we are here, that means this peer sent us a message we already know.
					let inserted = entry.get_mut().insert(who);
					// and if inserted is `false` that means this peer was already in the set
					// hence this not the first time we received this message from the exact same
					// peer.
					if !inserted {
						// we will increment the counter for this message.
						let old = peer
							.message_counter
							.get(&message.message_hash::<B>())
							.cloned()
							.unwrap_or(0);
						peer.message_counter.insert(message.message_hash::<B>(), old + 1);
						// and if we have received this message from the same peer more than
						// `MAX_DUPLICATED_MESSAGES_PER_PEER` times, we should report this peer
						// as malicious.
						if old >= MAX_DUPLICATED_MESSAGES_PER_PEER {
							self.service.report_peer(who, rep::DUPLICATE_MESSAGE);
						}
					}
				},
			}
		}

		// if the gossip is enabled, we send the message to the gossiping peers
		if self.gossip_enabled.load(Ordering::Relaxed) {
			self.gossip_message(message);
		}
	}

	pub fn send_signed_dkg_message(
		&mut self,
		to_who: PeerId,
		message: SignedDKGMessage<AuthorityId>,
	) {
		let message_hash = message.message_hash::<B>();
		if let Some(ref mut peer) = self.peers.get_mut(&to_who) {
			let already_propagated = peer.known_messages.insert(message_hash);
			if already_propagated {
				return
			}
			self.service.write_notification(
				to_who,
				self.protocol_name.clone(),
				Encode::encode(&message),
			);
			debug!(target: "dkg_gadget::gossip_engine::network", "Sending a signed DKG messages to {}", to_who);
		} else {
			debug!(target: "dkg_gadget::gossip_engine::network", "Peer {} does not exist in known peers", to_who);
		}
	}

	fn gossip_message(&mut self, message: SignedDKGMessage<AuthorityId>) {
		let mut propagated_messages = 0;
		let message_hash = message.message_hash::<B>();
		if self.peers.is_empty() {
			warn!(target: "dkg_gadget::gossip_engine::network", "No peers to gossip message {}", message_hash);
		}
		for (who, peer) in self.peers.iter_mut() {
			let new_to_them = peer.known_messages.insert(message_hash);
			if !new_to_them {
				continue
			}
			self.service.write_notification(
				*who,
				self.protocol_name.clone(),
				Encode::encode(&message),
			);
			propagated_messages += 1;
		}
		if let Some(ref metrics) = self.metrics {
			metrics.propagated_messages.inc_by(propagated_messages as _)
		}
	}
}

/// Wrapper around `LinkedHashMap` with bounded growth.
///
/// In the limit, for each element inserted the oldest existing element will be removed.
#[derive(Debug, Clone)]
pub struct LruHashMap<K: Hash + Eq, V> {
	inner: LinkedHashMap<K, V>,
	limit: NonZeroUsize,
}

impl<K: Hash + Eq, V> LruHashMap<K, V> {
	/// Create a new `LruHashMap` with the given (exclusive) limit.
	pub fn new(limit: NonZeroUsize) -> Self {
		Self { inner: LinkedHashMap::new(), limit }
	}

	/// Insert element into the map.
	///
	/// Returns `true` if this is a new element to the map, `false` otherwise.
	/// Maintains the limit of the map by removing the oldest entry if necessary.
	/// Inserting the same element will update its LRU position.
	pub fn insert(&mut self, k: K, v: V) -> bool {
		if self.inner.insert(k, v).is_none() {
			if self.inner.len() == usize::from(self.limit) {
				// remove oldest entry
				self.inner.pop_front();
			}
			return true
		}
		false
	}

	/// Get an element from the map.
	/// Returns `None` if the element is not in the map.
	pub fn get(&self, k: &K) -> Option<&V> {
		self.inner.get(k)
	}
}

/// Wrapper around `LruHashMap` with bounded growth.
///
/// In the limit, for each element inserted the oldest existing element will be removed.
#[derive(Debug, Clone)]
pub struct LruHashSet<T: Hash + Eq> {
	set: LruHashMap<T, ()>,
}

impl<T: Hash + Eq> LruHashSet<T> {
	/// Create a new `LruHashSet` with the given (exclusive) limit.
	pub fn new(limit: NonZeroUsize) -> Self {
		Self { set: LruHashMap::new(limit) }
	}

	/// Insert element into the set.
	///
	/// Returns `true` if this is a new element to the set, `false` otherwise.
	/// Maintains the limit of the set by removing the oldest entry if necessary.
	/// Inserting the same element will update its LRU position.
	pub fn insert(&mut self, e: T) -> bool {
		self.set.insert(e, ())
	}
}<|MERGE_RESOLUTION|>--- conflicted
+++ resolved
@@ -397,11 +397,7 @@
 	async fn on_signed_dkg_message(&mut self, who: PeerId, message: SignedDKGMessage<AuthorityId>) {
 		// Check behavior of the peer.
 		let now = self.get_latest_block_number();
-<<<<<<< HEAD
-		debug!(target: "dkg_gadget::gossip_engine::network", "Received a signed DKG messages from {} @ block {:?}, round {:?}", who, now, message.msg.round_id);
-=======
 		debug!(target: "dkg", "{:?} round {:?} | Received a signed DKG messages from {} @ block {:?}, ", message.msg.status, message.msg.round_id, who, now);
->>>>>>> c4c2f244
 		if let Some(ref mut peer) = self.peers.get_mut(&who) {
 			peer.known_messages.insert(message.message_hash::<B>());
 			match self.pending_messages_peers.entry(message.message_hash::<B>()) {
