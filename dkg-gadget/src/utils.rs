// Copyright 2022 Webb Technologies Inc.
//
// Licensed under the Apache License, Version 2.0 (the "License");
// you may not use this file except in compliance with the License.
// You may obtain a copy of the License at
//
// http://www.apache.org/licenses/LICENSE-2.0
//
// Unless required by applicable law or agreed to in writing, software
// distributed under the License is distributed on an "AS IS" BASIS,
// WITHOUT WARRANTIES OR CONDITIONS OF ANY KIND, either express or implied.
// See the License for the specific language governing permissions and
// limitations under the License.
//
use crate::{
	worker::{DKGWorker, ENGINE_ID},
	Client,
};
use dkg_primitives::{
	crypto::AuthorityId, rounds::MultiPartyECDSARounds, types::RoundId,
	utils::get_best_authorities, AuthoritySet, ConsensusLog, DKGApi,
};
use dkg_runtime_primitives::crypto::Public;
use sc_client_api::Backend;
use sc_keystore::LocalKeystore;
use sp_api::{BlockT as Block, HeaderT};
use sp_arithmetic::traits::AtLeast32BitUnsigned;
use sp_core::sr25519;
use sp_runtime::{generic::OpaqueDigestItemId, traits::Header};
use std::{collections::HashMap, path::PathBuf, sync::Arc};

pub fn find_index<B: Eq>(queue: &[B], value: &B) -> Option<usize> {
	for (i, v) in queue.iter().enumerate() {
		if value == v {
			return Some(i)
		}
	}
	None
}

pub fn validate_threshold(n: u16, t: u16) -> u16 {
	let max_thresh = n - 1;
	if t >= 1 && t <= max_thresh {
		return t
	}

	max_thresh
}

#[allow(clippy::too_many_arguments)]
pub fn set_up_rounds<N: AtLeast32BitUnsigned + Copy>(
	best_authorities: &[AuthorityId],
	authority_set_id: RoundId,
	public: &AuthorityId,
	signature_threshold: u16,
	keygen_threshold: u16,
	local_key_path: Option<std::path::PathBuf>,
) -> MultiPartyECDSARounds<N> {
	let party_inx = find_index::<AuthorityId>(best_authorities, public).unwrap() + 1;
	// Generate the rounds object
<<<<<<< HEAD
	let rounds = MultiPartyECDSARounds::builder()
		.round_id(authority_set_id)
=======

	MultiPartyECDSARounds::builder()
		.round_id(authority_set.id)
>>>>>>> e42e350c
		.party_index(u16::try_from(party_inx).unwrap())
		.threshold(signature_threshold)
		.parties(keygen_threshold)
		.local_key_path(local_key_path)
<<<<<<< HEAD
		.authorities(best_authorities.to_vec())
		.build();

	rounds
=======
		.reputations(authority_set_reputations)
		.authorities(authority_set.authorities.clone())
		.build()
>>>>>>> e42e350c
}

/// Scan the `header` digest log for a DKG validator set change. Return either the new
/// validator set or `None` in case no validator set change has been signaled.
pub fn find_authorities_change<B>(
	header: &B::Header,
) -> Option<(AuthoritySet<AuthorityId>, AuthoritySet<AuthorityId>)>
where
	B: Block,
{
	let id = OpaqueDigestItemId::Consensus(&ENGINE_ID);

	header.digest().convert_first(|l| l.try_to(id).and_then(match_consensus_log))
}

fn match_consensus_log(
	log: ConsensusLog<AuthorityId>,
) -> Option<(AuthoritySet<AuthorityId>, AuthoritySet<AuthorityId>)> {
	match log {
		ConsensusLog::AuthoritiesChange {
			next_authorities: validator_set,
			next_queued_authorities,
		} => Some((validator_set, next_queued_authorities)),
		_ => None,
	}
}

pub(crate) fn is_next_authorities_or_rounds_empty<B, C, BE>(
	dkg_worker: &mut DKGWorker<B, C, BE>,
	next_authorities: &AuthoritySet<Public>,
) -> bool
where
	B: Block,
	BE: Backend<B>,
	C: Client<B, BE>,
	C::Api: DKGApi<B, AuthorityId, <<B as Block>::Header as Header>::Number>,
{
	if next_authorities.authorities.is_empty() {
		return true
	}

	if dkg_worker.rounds.is_some() &&
		dkg_worker.rounds.as_ref().unwrap().get_id() == next_authorities.id
	{
		return true
	}

	false
}

pub(crate) fn is_queued_authorities_or_rounds_empty<B, C, BE>(
	dkg_worker: &mut DKGWorker<B, C, BE>,
	queued_authorities: &AuthoritySet<Public>,
) -> bool
where
	B: Block,
	BE: Backend<B>,
	C: Client<B, BE>,
	C::Api: DKGApi<B, AuthorityId, <<B as Block>::Header as Header>::Number>,
{
	if queued_authorities.authorities.is_empty() {
		return true
	}

	if dkg_worker.next_rounds.is_some() &&
		dkg_worker.next_rounds.as_ref().unwrap().get_id() == queued_authorities.id
	{
		return true
	}

	false
}

pub fn get_key_path(base_path: &Option<PathBuf>, path_str: &str) -> Option<PathBuf> {
	Some(base_path.as_ref().unwrap().join(path_str))
}<|MERGE_RESOLUTION|>--- conflicted
+++ resolved
@@ -12,22 +12,14 @@
 // See the License for the specific language governing permissions and
 // limitations under the License.
 //
-use crate::{
-	worker::{DKGWorker, ENGINE_ID},
-	Client,
+use crate::worker::ENGINE_ID;
+use dkg_primitives::{
+	crypto::AuthorityId, rounds::MultiPartyECDSARounds, types::RoundId, AuthoritySet, ConsensusLog,
 };
-use dkg_primitives::{
-	crypto::AuthorityId, rounds::MultiPartyECDSARounds, types::RoundId,
-	utils::get_best_authorities, AuthoritySet, ConsensusLog, DKGApi,
-};
-use dkg_runtime_primitives::crypto::Public;
-use sc_client_api::Backend;
-use sc_keystore::LocalKeystore;
 use sp_api::{BlockT as Block, HeaderT};
 use sp_arithmetic::traits::AtLeast32BitUnsigned;
-use sp_core::sr25519;
-use sp_runtime::{generic::OpaqueDigestItemId, traits::Header};
-use std::{collections::HashMap, path::PathBuf, sync::Arc};
+use sp_runtime::generic::OpaqueDigestItemId;
+use std::path::PathBuf;
 
 pub fn find_index<B: Eq>(queue: &[B], value: &B) -> Option<usize> {
 	for (i, v) in queue.iter().enumerate() {
@@ -36,15 +28,6 @@
 		}
 	}
 	None
-}
-
-pub fn validate_threshold(n: u16, t: u16) -> u16 {
-	let max_thresh = n - 1;
-	if t >= 1 && t <= max_thresh {
-		return t
-	}
-
-	max_thresh
 }
 
 #[allow(clippy::too_many_arguments)]
@@ -58,28 +41,14 @@
 ) -> MultiPartyECDSARounds<N> {
 	let party_inx = find_index::<AuthorityId>(best_authorities, public).unwrap() + 1;
 	// Generate the rounds object
-<<<<<<< HEAD
-	let rounds = MultiPartyECDSARounds::builder()
+	MultiPartyECDSARounds::builder()
 		.round_id(authority_set_id)
-=======
-
-	MultiPartyECDSARounds::builder()
-		.round_id(authority_set.id)
->>>>>>> e42e350c
 		.party_index(u16::try_from(party_inx).unwrap())
 		.threshold(signature_threshold)
 		.parties(keygen_threshold)
 		.local_key_path(local_key_path)
-<<<<<<< HEAD
 		.authorities(best_authorities.to_vec())
-		.build();
-
-	rounds
-=======
-		.reputations(authority_set_reputations)
-		.authorities(authority_set.authorities.clone())
 		.build()
->>>>>>> e42e350c
 }
 
 /// Scan the `header` digest log for a DKG validator set change. Return either the new
@@ -107,52 +76,6 @@
 	}
 }
 
-pub(crate) fn is_next_authorities_or_rounds_empty<B, C, BE>(
-	dkg_worker: &mut DKGWorker<B, C, BE>,
-	next_authorities: &AuthoritySet<Public>,
-) -> bool
-where
-	B: Block,
-	BE: Backend<B>,
-	C: Client<B, BE>,
-	C::Api: DKGApi<B, AuthorityId, <<B as Block>::Header as Header>::Number>,
-{
-	if next_authorities.authorities.is_empty() {
-		return true
-	}
-
-	if dkg_worker.rounds.is_some() &&
-		dkg_worker.rounds.as_ref().unwrap().get_id() == next_authorities.id
-	{
-		return true
-	}
-
-	false
-}
-
-pub(crate) fn is_queued_authorities_or_rounds_empty<B, C, BE>(
-	dkg_worker: &mut DKGWorker<B, C, BE>,
-	queued_authorities: &AuthoritySet<Public>,
-) -> bool
-where
-	B: Block,
-	BE: Backend<B>,
-	C: Client<B, BE>,
-	C::Api: DKGApi<B, AuthorityId, <<B as Block>::Header as Header>::Number>,
-{
-	if queued_authorities.authorities.is_empty() {
-		return true
-	}
-
-	if dkg_worker.next_rounds.is_some() &&
-		dkg_worker.next_rounds.as_ref().unwrap().get_id() == queued_authorities.id
-	{
-		return true
-	}
-
-	false
-}
-
 pub fn get_key_path(base_path: &Option<PathBuf>, path_str: &str) -> Option<PathBuf> {
 	Some(base_path.as_ref().unwrap().join(path_str))
 }