// Copyright 2022 Webb Technologies Inc.
//
// Licensed under the Apache License, Version 2.0 (the "License");
// you may not use this file except in compliance with the License.
// You may obtain a copy of the License at
//
// http://www.apache.org/licenses/LICENSE-2.0
//
// Unless required by applicable law or agreed to in writing, software
// distributed under the License is distributed on an "AS IS" BASIS,
// WITHOUT WARRANTIES OR CONDITIONS OF ANY KIND, either express or implied.
// See the License for the specific language governing permissions and
// limitations under the License.
//
<<<<<<< HEAD
use crate::{worker::{DKGWorker, ENGINE_ID}, Client, DKGKeystore};
=======
use crate::worker::ENGINE_ID;
>>>>>>> 1d2e6548
use dkg_primitives::{
	crypto::AuthorityId, rounds::MultiPartyECDSARounds, types::RoundId, AuthoritySet, ConsensusLog,
};
use sp_api::{BlockT as Block, HeaderT};
use sp_arithmetic::traits::AtLeast32BitUnsigned;
use sp_runtime::generic::OpaqueDigestItemId;
use std::path::PathBuf;

/// Finds the index of a value in a vector. Returns None if the value is not found.
pub fn find_index<B: Eq>(queue: &[B], value: &B) -> Option<usize> {
	for (i, v) in queue.iter().enumerate() {
		if value == v {
			return Some(i)
		}
	}
	None
}

/// Sets up the Multi-party ECDSA rounds struct used to receive, process, and handle
/// incoming and outgoing DKG related messages for key generation, offline stage creation,
/// and signing. The rounds struct is used to handle the execution of a single round of the DKG
/// and should be created for each session.
///
/// The rounds are intended to be run only by `best_authorities` that are selected from
/// an externally provided set of reputations. Rounds are parameterized for a `t-of-n` threshold
/// - `signature_threshold` represents `t`
/// - `keygen_threshold` represents `n`
///
/// We provide an optional `local_key_path` to this struct so that it may save the generated
/// DKG public / local key to disk. Caching of this key is critical to persistent storage and
/// resuming the worker from a machine failure.
#[allow(clippy::too_many_arguments)]
pub fn set_up_rounds<N: AtLeast32BitUnsigned + Copy>(
	best_authorities: &[AuthorityId],
	authority_set_id: RoundId,
	public: &AuthorityId,
	signature_threshold: u16,
	keygen_threshold: u16,
	local_key_path: Option<std::path::PathBuf>,
) -> MultiPartyECDSARounds<N> {
	let party_inx = find_index::<AuthorityId>(best_authorities, public).unwrap() + 1;
	// Generate the rounds object
	MultiPartyECDSARounds::builder()
		.round_id(authority_set_id)
		.party_index(u16::try_from(party_inx).unwrap())
		.threshold(signature_threshold)
		.parties(keygen_threshold)
		.local_key_path(local_key_path)
		.authorities(best_authorities.to_vec())
		.build()
}

/// Scan the `header` digest log for a DKG validator set change. Return either the new
/// validator set or `None` in case no validator set change has been signaled.
pub fn find_authorities_change<B>(
	header: &B::Header,
) -> Option<(AuthoritySet<AuthorityId>, AuthoritySet<AuthorityId>)>
where
	B: Block,
{
	let id = OpaqueDigestItemId::Consensus(&ENGINE_ID);

	header.digest().convert_first(|l| l.try_to(id).and_then(match_consensus_log))
}

/// Matches a `ConsensusLog` for a DKG validator set change.
fn match_consensus_log(
	log: ConsensusLog<AuthorityId>,
) -> Option<(AuthoritySet<AuthorityId>, AuthoritySet<AuthorityId>)> {
	match log {
		ConsensusLog::AuthoritiesChange {
			next_authorities: validator_set,
			next_queued_authorities,
		} => Some((validator_set, next_queued_authorities)),
		_ => None,
	}
}

<<<<<<< HEAD
pub(crate) fn is_next_authorities_or_rounds_empty<B, C, BE>(
	dkg_worker: &mut DKGWorker<B, C, BE>,
	next_authorities: &AuthoritySet<Public>,
) -> bool
where
	B: Block,
	BE: Backend<B>,
	C: Client<B, BE>,
	C::Api: DKGApi<B, AuthorityId, <<B as Block>::Header as Header>::Number>,
{
	if next_authorities.authorities.is_empty() {
		return true
	}

	if dkg_worker.rounds.is_some() &&
		dkg_worker.rounds.as_ref().unwrap().get_id() == next_authorities.id
	{
		return true
	}

	false
}

pub(crate) fn is_queued_authorities_or_rounds_empty<B, C, BE>(
	dkg_worker: &mut DKGWorker<B, C, BE>,
	queued_authorities: &AuthoritySet<Public>,
) -> bool
where
	B: Block,
	BE: Backend<B>,
	C: Client<B, BE>,
	C::Api: DKGApi<B, AuthorityId, <<B as Block>::Header as Header>::Number>,
{
	if queued_authorities.authorities.is_empty() {
		return true
	}

	if dkg_worker.next_rounds.is_some() &&
		dkg_worker.next_rounds.as_ref().unwrap().get_id() == queued_authorities.id
	{
		return true
	}

	false
}

pub(crate) fn fetch_public_key<B, C, BE>(dkg_worker: &mut DKGWorker<B, C, BE>) -> Public
where
	B: Block,
	BE: Backend<B>,
	C: Client<B, BE>,
	C::Api: DKGApi<B, AuthorityId, <<B as Block>::Header as Header>::Number>,
{
	dkg_worker
		.key_store
		.authority_id(&dkg_worker.key_store.public_keys().unwrap())
		.unwrap_or_else(|| panic!("Halp"))
}

pub(crate) fn fetch_sr25519_public_key(
	key_store: &DKGKeystore
) -> sp_core::sr25519::Public
{
	key_store
		.sr25519_authority_id(&key_store.sr25519_public_keys().unwrap_or_default())
		.unwrap_or_else(|| panic!("Could not find sr25519 key in keystore"))
}

=======
/// Returns an optional key path if a base path is provided.
///
/// This path is used to store the DKG public key / local key
/// generated through the multi-party threshold ECDSA key generation.
>>>>>>> 1d2e6548
pub fn get_key_path(base_path: &Option<PathBuf>, path_str: &str) -> Option<PathBuf> {
	base_path.as_ref().map(|path| path.join(path_str))
}<|MERGE_RESOLUTION|>--- conflicted
+++ resolved
@@ -12,11 +12,7 @@
 // See the License for the specific language governing permissions and
 // limitations under the License.
 //
-<<<<<<< HEAD
-use crate::{worker::{DKGWorker, ENGINE_ID}, Client, DKGKeystore};
-=======
 use crate::worker::ENGINE_ID;
->>>>>>> 1d2e6548
 use dkg_primitives::{
 	crypto::AuthorityId, rounds::MultiPartyECDSARounds, types::RoundId, AuthoritySet, ConsensusLog,
 };
@@ -95,81 +91,10 @@
 	}
 }
 
-<<<<<<< HEAD
-pub(crate) fn is_next_authorities_or_rounds_empty<B, C, BE>(
-	dkg_worker: &mut DKGWorker<B, C, BE>,
-	next_authorities: &AuthoritySet<Public>,
-) -> bool
-where
-	B: Block,
-	BE: Backend<B>,
-	C: Client<B, BE>,
-	C::Api: DKGApi<B, AuthorityId, <<B as Block>::Header as Header>::Number>,
-{
-	if next_authorities.authorities.is_empty() {
-		return true
-	}
-
-	if dkg_worker.rounds.is_some() &&
-		dkg_worker.rounds.as_ref().unwrap().get_id() == next_authorities.id
-	{
-		return true
-	}
-
-	false
-}
-
-pub(crate) fn is_queued_authorities_or_rounds_empty<B, C, BE>(
-	dkg_worker: &mut DKGWorker<B, C, BE>,
-	queued_authorities: &AuthoritySet<Public>,
-) -> bool
-where
-	B: Block,
-	BE: Backend<B>,
-	C: Client<B, BE>,
-	C::Api: DKGApi<B, AuthorityId, <<B as Block>::Header as Header>::Number>,
-{
-	if queued_authorities.authorities.is_empty() {
-		return true
-	}
-
-	if dkg_worker.next_rounds.is_some() &&
-		dkg_worker.next_rounds.as_ref().unwrap().get_id() == queued_authorities.id
-	{
-		return true
-	}
-
-	false
-}
-
-pub(crate) fn fetch_public_key<B, C, BE>(dkg_worker: &mut DKGWorker<B, C, BE>) -> Public
-where
-	B: Block,
-	BE: Backend<B>,
-	C: Client<B, BE>,
-	C::Api: DKGApi<B, AuthorityId, <<B as Block>::Header as Header>::Number>,
-{
-	dkg_worker
-		.key_store
-		.authority_id(&dkg_worker.key_store.public_keys().unwrap())
-		.unwrap_or_else(|| panic!("Halp"))
-}
-
-pub(crate) fn fetch_sr25519_public_key(
-	key_store: &DKGKeystore
-) -> sp_core::sr25519::Public
-{
-	key_store
-		.sr25519_authority_id(&key_store.sr25519_public_keys().unwrap_or_default())
-		.unwrap_or_else(|| panic!("Could not find sr25519 key in keystore"))
-}
-
-=======
 /// Returns an optional key path if a base path is provided.
 ///
 /// This path is used to store the DKG public key / local key
 /// generated through the multi-party threshold ECDSA key generation.
->>>>>>> 1d2e6548
 pub fn get_key_path(base_path: &Option<PathBuf>, path_str: &str) -> Option<PathBuf> {
 	base_path.as_ref().map(|path| path.join(path_str))
 }