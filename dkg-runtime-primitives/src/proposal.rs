--- conflicted
+++ resolved
@@ -13,10 +13,6 @@
 // limitations under the License.
 //
 use frame_support::RuntimeDebug;
-<<<<<<< HEAD
-
-=======
->>>>>>> e42e350c
 use sp_std::hash::{Hash, Hasher};
 
 use codec::{Decode, Encode};
